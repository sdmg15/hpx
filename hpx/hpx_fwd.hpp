--- conflicted
+++ resolved
@@ -148,253 +148,6 @@
         HPX_API_EXPORT bool do_background_work(std::size_t num_thread = 0);
     }
 
-<<<<<<< HEAD
-    namespace util
-    {
-        namespace coroutines
-        {
-            namespace detail
-            {
-                template <typename Coroutine>
-                class coroutine_self;
-
-                template <typename CoroutineImpl>
-                struct coroutine_allocator;
-                template<typename CoroutineType, typename ContextImpl,
-                    template <typename> class Heap>
-                class coroutine_impl;
-            }
-
-            template<typename Signature,
-                template <typename> class Heap,
-                typename ContextImpl = detail::default_context_impl>
-            class coroutine;
-        }
-    }
-
-    /// \namespace threads
-    ///
-    /// The namespace \a thread-manager contains all the definitions required
-    /// for the scheduling, execution and general management of \a
-    /// hpx#threadmanager#thread's.
-    namespace threads
-    {
-        namespace policies
-        {
-            struct scheduler_base;
-
-            struct lockfree_fifo;
-            struct lockfree_lifo;
-
-            // multi priority scheduler with work-stealing
-            template <typename Mutex = boost::mutex
-                    , typename PendingQueuing = lockfree_fifo
-                    , typename StagedQueuing = lockfree_fifo
-                    , typename TerminatedQueuing = lockfree_lifo
-                     >
-            class HPX_EXPORT local_priority_queue_scheduler;
-
-            // single priority scheduler with work-stealing
-            template <typename Mutex = boost::mutex
-                    , typename PendingQueuing = lockfree_fifo
-                    , typename StagedQueuing = lockfree_fifo
-                    , typename TerminatedQueuing = lockfree_lifo
-                     >
-            class HPX_EXPORT local_queue_scheduler;
-
-#if defined(HPX_HAVE_THROTTLE_SCHEDULER)
-            template <typename Mutex = boost::mutex
-                    , typename PendingQueuing = lockfree_fifo
-                    , typename StagedQueuing = lockfree_fifo
-                    , typename TerminatedQueuing = lockfree_lifo
-                     >
-            class HPX_EXPORT throttle_queue_scheduler;
-#endif
-
-#if defined(HPX_HAVE_PERIODIC_PRIORITY_SCHEDULER)
-            template <typename Mutex = boost::mutex
-                    , typename PendingQueuing = lockfree_fifo
-                    , typename StagedQueuing = lockfree_fifo
-                    , typename TerminatedQueuing = lockfree_lifo
-                     >
-            class HPX_EXPORT periodic_priority_queue_scheduler;
-#endif
-
-#if defined(HPX_HAVE_STATIC_PRIORITY_SCHEDULER)
-            // multi priority scheduler with no work-stealing
-            template <typename Mutex = boost::mutex
-                    , typename PendingQueuing = lockfree_fifo
-                    , typename StagedQueuing = lockfree_fifo
-                    , typename TerminatedQueuing = lockfree_lifo
-                     >
-            class HPX_EXPORT static_priority_queue_scheduler;
-#endif
-
-#if defined(HPX_HAVE_STATIC_SCHEDULER)
-            // single priority scheduler with no work-stealing
-            template <typename Mutex = boost::mutex
-                    , typename PendingQueuing = lockfree_fifo
-                    , typename StagedQueuing = lockfree_fifo
-                    , typename TerminatedQueuing = lockfree_lifo
-                     >
-            class HPX_EXPORT static_queue_scheduler;
-#endif
-
-#if defined(HPX_HAVE_HIERARCHY_SCHEDULER)
-            template <typename Mutex = boost::mutex
-                    , typename PendingQueuing = lockfree_fifo
-                    , typename StagedQueuing = lockfree_fifo
-                    , typename TerminatedQueuing = lockfree_lifo
-                     >
-            class HPX_EXPORT hierarchy_scheduler;
-#endif
-
-            typedef local_priority_queue_scheduler<
-                boost::mutex,
-                lockfree_fifo, // FIFO pending queuing
-                lockfree_fifo, // FIFO staged queuing
-                lockfree_lifo  // LIFO terminated queuing
-            > fifo_priority_queue_scheduler;
-
-#if defined(HPX_HAVE_ABP_SCHEDULER)
-            struct lockfree_abp_fifo;
-            struct lockfree_abp_lifo;
-
-            typedef local_priority_queue_scheduler<
-                boost::mutex,
-                lockfree_abp_fifo, // FIFO + ABP pending queuing
-                lockfree_abp_fifo, // FIFO + ABP staged queuing
-                lockfree_lifo  // LIFO terminated queuing
-            > abp_fifo_priority_queue_scheduler;
-#endif
-
-            // define the default scheduler to use
-            typedef fifo_priority_queue_scheduler queue_scheduler;
-
-            class HPX_EXPORT callback_notifier;
-        }
-
-        struct HPX_EXPORT threadmanager_base;
-        class HPX_EXPORT thread_data_base;
-        class HPX_EXPORT thread_data;
-
-        template <typename SchedulingPolicy>
-        class HPX_EXPORT threadmanager_impl;
-
-        typedef thread_state_enum thread_function_sig(thread_state_ex_enum);
-        typedef util::unique_function_nonser<thread_function_sig>
-            thread_function_type;
-
-        class HPX_EXPORT executor;
-
-        ///////////////////////////////////////////////////////////////////////
-        /// \ cond NODETAIL
-        namespace detail
-        {
-            template <typename CoroutineImpl> struct coroutine_allocator;
-        }
-        /// \ endcond
-        typedef util::coroutines::coroutine<
-            thread_function_sig, detail::coroutine_allocator> coroutine_type;
-
-        typedef util::coroutines::detail::coroutine_self<coroutine_type>
-            thread_self;
-        typedef
-            util::coroutines::detail::coroutine_impl<
-                coroutine_type
-              , util::coroutines::detail::default_context_impl
-              , detail::coroutine_allocator
-            >
-            thread_self_impl_type;
-        typedef void * thread_id_repr_type;
-
-        typedef boost::intrusive_ptr<thread_data_base> thread_id_type;
-
-        HPX_EXPORT void intrusive_ptr_add_ref(thread_data_base* p);
-        HPX_EXPORT void intrusive_ptr_release(thread_data_base* p);
-
-        ///////////////////////////////////////////////////////////////////////
-        /// \ cond NODETAIL
-        BOOST_CONSTEXPR_OR_CONST thread_id_repr_type invalid_thread_id_repr = 0;
-        thread_id_type const invalid_thread_id = thread_id_type();
-        /// \ endcond
-
-        /// The function \a get_self returns a reference to the (OS thread
-        /// specific) self reference to the current HPX thread.
-        HPX_API_EXPORT thread_self& get_self();
-
-        /// The function \a get_self_ptr returns a pointer to the (OS thread
-        /// specific) self reference to the current HPX thread.
-        HPX_API_EXPORT thread_self* get_self_ptr();
-
-        /// The function \a get_ctx_ptr returns a pointer to the internal data
-        /// associated with each coroutine.
-        HPX_API_EXPORT thread_self_impl_type* get_ctx_ptr();
-
-        /// The function \a get_self_ptr_checked returns a pointer to the (OS
-        /// thread specific) self reference to the current HPX thread.
-        HPX_API_EXPORT thread_self* get_self_ptr_checked(error_code& ec = throws);
-
-        /// The function \a get_self_id returns the HPX thread id of the current
-        /// thread (or zero if the current thread is not a HPX thread).
-        HPX_API_EXPORT thread_id_type get_self_id();
-
-        /// The function \a get_parent_id returns the HPX thread id of the
-        /// current thread's parent (or zero if the current thread is not a
-        /// HPX thread).
-        ///
-        /// \note This function will return a meaningful value only if the
-        ///       code was compiled with HPX_HAVE_THREAD_PARENT_REFERENCE
-        ///       being defined.
-        HPX_API_EXPORT thread_id_repr_type get_parent_id();
-
-        /// The function \a get_parent_phase returns the HPX phase of the
-        /// current thread's parent (or zero if the current thread is not a
-        /// HPX thread).
-        ///
-        /// \note This function will return a meaningful value only if the
-        ///       code was compiled with HPX_HAVE_THREAD_PARENT_REFERENCE
-        ///       being defined.
-        HPX_API_EXPORT std::size_t get_parent_phase();
-
-        /// The function \a get_parent_locality_id returns the id of the locality of
-        /// the current thread's parent (or zero if the current thread is not a
-        /// HPX thread).
-        ///
-        /// \note This function will return a meaningful value only if the
-        ///       code was compiled with HPX_HAVE_THREAD_PARENT_REFERENCE
-        ///       being defined.
-        HPX_API_EXPORT boost::uint32_t get_parent_locality_id();
-
-        /// The function \a get_self_component_id returns the lva of the
-        /// component the current thread is acting on
-        ///
-        /// \note This function will return a meaningful value only if the
-        ///       code was compiled with HPX_HAVE_THREAD_TARGET_ADDRESS
-        ///       being defined.
-        HPX_API_EXPORT boost::uint64_t get_self_component_id();
-
-        /// The function \a get_thread_manager returns a reference to the
-        /// current thread manager.
-        HPX_API_EXPORT threadmanager_base& get_thread_manager();
-
-        /// The function \a get_thread_count returns the number of currently
-        /// known threads.
-        ///
-        /// \note If state == unknown this function will not only return the
-        ///       number of currently existing threads, but will add the number
-        ///       of registered task descriptions (which have not been
-        ///       converted into threads yet).
-        HPX_API_EXPORT boost::int64_t get_thread_count(
-            thread_state_enum state = unknown);
-
-        /// \copydoc get_thread_count(thread_state_enum state)
-        HPX_API_EXPORT boost::int64_t get_thread_count(
-            thread_priority priority, thread_state_enum state = unknown);
-    }
-=======
->>>>>>> 9f8d4120
-
     class HPX_API_EXPORT runtime;
     class HPX_API_EXPORT thread;
 
