//  Copyright (c) 2007-2015 Hartmut Kaiser
//
//  Distributed under the Boost Software License, Version 1.0. (See accompanying
//  file LICENSE_1_0.txt or copy at http://www.boost.org/LICENSE_1_0.txt)

#if !defined(HPX_LCOS_QUEUE_FEB_10_2011_1232PM)
#define HPX_LCOS_QUEUE_FEB_10_2011_1232PM

#include <hpx/exception.hpp>
#include <hpx/include/client.hpp>
#include <hpx/lcos/server/queue.hpp>

///////////////////////////////////////////////////////////////////////////////
namespace hpx { namespace lcos
{
    ///////////////////////////////////////////////////////////////////////////
    template <typename ValueType, typename RemoteType = ValueType>
    class queue
      : public components::client_base<
            queue<ValueType, RemoteType>,
            lcos::server::queue<ValueType, RemoteType>
        >
    {
        typedef components::client_base<
                queue, lcos::server::queue<ValueType, RemoteType>
            > base_type;

    public:
        queue()
        {}

        /// Create a client side representation for the existing
        /// \a server#queue instance with the given global id \a gid.
        queue(future<id_type> && gid)
          : base_type(std::move(gid))
        {}

        ///////////////////////////////////////////////////////////////////////
        // exposed functionality of this component
        future<ValueType> get_value()
        {
<<<<<<< HEAD
            HPX_ASSERT(this->get_id());
            return this->base_type::get_value_async(this->get_id());
        }

        lcos::future<void>
        set_value_async(RemoteType const& val)
        {
            HPX_ASSERT(this->get_id());
            RemoteType tmp(val);
            return this->base_type::set_value_async(this->get_id(), std::move(tmp));
=======
            typedef typename
                lcos::base_lco_with_value<ValueType, RemoteType>::get_value_action
            action_type;

            HPX_ASSERT(this->get_gid());
            return hpx::async<action_type>(this->get_gid());
>>>>>>> 05c43efe
        }

        future<void> set_value(RemoteType && val)
        {
<<<<<<< HEAD
            HPX_ASSERT(this->get_id());
            return this->base_type::abort_pending_async(this->get_id(), e);
        }

        ///////////////////////////////////////////////////////////////////////
        ValueType get_value_sync()
        {
            HPX_ASSERT(this->get_id());
            return this->base_type::get_value_sync(this->get_id());
=======
            typedef typename
                lcos::base_lco_with_value<ValueType, RemoteType>::set_value_action
            action_type;

            HPX_ASSERT(this->get_gid());
            return hpx::async<action_type>(this->get_gid(), std::move(val));
>>>>>>> 05c43efe
        }

        future<void> set_value(RemoteType val)
        {
<<<<<<< HEAD
            HPX_ASSERT(this->get_id());
            RemoteType tmp(val);
            this->base_type::set_value_sync(this->get_id(), std::move(tmp));
=======
            typedef typename
                lcos::base_lco_with_value<ValueType, RemoteType>::set_value_action
            action_type;

            HPX_ASSERT(this->get_gid());
            return hpx::async<action_type>(this->get_gid(), std::move(val));
>>>>>>> 05c43efe
        }

        future<void> abort_pending()
        {
<<<<<<< HEAD
            HPX_ASSERT(this->get_id());
            this->base_type::set_value_sync(this->get_id(), val);
=======
            typedef lcos::base_lco::set_exception_action action_type;

            HPX_ASSERT(this->get_gid());
            boost::exception_ptr exception =
                hpx::detail::get_exception(
                    hpx::exception(hpx::no_success), "queue::abort_pending",
                    __FILE__, __LINE__);
            return hpx::async<action_type>(this->get_gid(), exception);
>>>>>>> 05c43efe
        }

        ///////////////////////////////////////////////////////////////////////
        ValueType get_value_sync()
        {
<<<<<<< HEAD
            this->base_type::abort_pending_sync(this->get_id(), e);
=======
            return get_value().get();
>>>>>>> 05c43efe
        }

        void set_value_sync(RemoteType const& val)
        {
<<<<<<< HEAD
            RemoteType tmp(val);
            this->base_type::set_value(this->get_id(), std::move(tmp));
=======
            set_value(val).get();
>>>>>>> 05c43efe
        }

        void set_value_sync(RemoteType && val) //-V659
        {
<<<<<<< HEAD
            this->base_type::set_value(this->get_id(), val);
=======
            set_value(std::move(val)).get();
>>>>>>> 05c43efe
        }

        void abort_pending_sync()
        {
<<<<<<< HEAD
            try {
                HPX_THROW_EXCEPTION(no_success, "queue::set_exception",
                    "interrupt all pending requests");
            }
            catch (...) {
                this->base_type::abort_pending(this->get_id(), boost::current_exception());
            }
=======
            abort_pending().get();
>>>>>>> 05c43efe
        }
    };
}}

#endif
<|MERGE_RESOLUTION|>--- conflicted
+++ resolved
@@ -39,71 +39,36 @@
         // exposed functionality of this component
         future<ValueType> get_value()
         {
-<<<<<<< HEAD
-            HPX_ASSERT(this->get_id());
-            return this->base_type::get_value_async(this->get_id());
-        }
-
-        lcos::future<void>
-        set_value_async(RemoteType const& val)
-        {
-            HPX_ASSERT(this->get_id());
-            RemoteType tmp(val);
-            return this->base_type::set_value_async(this->get_id(), std::move(tmp));
-=======
             typedef typename
                 lcos::base_lco_with_value<ValueType, RemoteType>::get_value_action
             action_type;
 
             HPX_ASSERT(this->get_gid());
             return hpx::async<action_type>(this->get_gid());
->>>>>>> 05c43efe
         }
 
         future<void> set_value(RemoteType && val)
         {
-<<<<<<< HEAD
-            HPX_ASSERT(this->get_id());
-            return this->base_type::abort_pending_async(this->get_id(), e);
-        }
-
-        ///////////////////////////////////////////////////////////////////////
-        ValueType get_value_sync()
-        {
-            HPX_ASSERT(this->get_id());
-            return this->base_type::get_value_sync(this->get_id());
-=======
             typedef typename
                 lcos::base_lco_with_value<ValueType, RemoteType>::set_value_action
             action_type;
 
             HPX_ASSERT(this->get_gid());
             return hpx::async<action_type>(this->get_gid(), std::move(val));
->>>>>>> 05c43efe
         }
 
         future<void> set_value(RemoteType val)
         {
-<<<<<<< HEAD
-            HPX_ASSERT(this->get_id());
-            RemoteType tmp(val);
-            this->base_type::set_value_sync(this->get_id(), std::move(tmp));
-=======
             typedef typename
                 lcos::base_lco_with_value<ValueType, RemoteType>::set_value_action
             action_type;
 
             HPX_ASSERT(this->get_gid());
             return hpx::async<action_type>(this->get_gid(), std::move(val));
->>>>>>> 05c43efe
         }
 
         future<void> abort_pending()
         {
-<<<<<<< HEAD
-            HPX_ASSERT(this->get_id());
-            this->base_type::set_value_sync(this->get_id(), val);
-=======
             typedef lcos::base_lco::set_exception_action action_type;
 
             HPX_ASSERT(this->get_gid());
@@ -112,51 +77,27 @@
                     hpx::exception(hpx::no_success), "queue::abort_pending",
                     __FILE__, __LINE__);
             return hpx::async<action_type>(this->get_gid(), exception);
->>>>>>> 05c43efe
         }
 
         ///////////////////////////////////////////////////////////////////////
         ValueType get_value_sync()
         {
-<<<<<<< HEAD
-            this->base_type::abort_pending_sync(this->get_id(), e);
-=======
             return get_value().get();
->>>>>>> 05c43efe
         }
 
         void set_value_sync(RemoteType const& val)
         {
-<<<<<<< HEAD
-            RemoteType tmp(val);
-            this->base_type::set_value(this->get_id(), std::move(tmp));
-=======
             set_value(val).get();
->>>>>>> 05c43efe
         }
 
         void set_value_sync(RemoteType && val) //-V659
         {
-<<<<<<< HEAD
-            this->base_type::set_value(this->get_id(), val);
-=======
             set_value(std::move(val)).get();
->>>>>>> 05c43efe
         }
 
         void abort_pending_sync()
         {
-<<<<<<< HEAD
-            try {
-                HPX_THROW_EXCEPTION(no_success, "queue::set_exception",
-                    "interrupt all pending requests");
-            }
-            catch (...) {
-                this->base_type::abort_pending(this->get_id(), boost::current_exception());
-            }
-=======
             abort_pending().get();
->>>>>>> 05c43efe
         }
     };
 }}
