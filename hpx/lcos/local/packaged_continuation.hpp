--- conflicted
+++ resolved
@@ -725,11 +725,7 @@
         }
 
     public:
-<<<<<<< HEAD
-        typedef typename future_data<void>::init_no_addref init_no_addref;
-=======
         typedef future_data<void>::init_no_addref init_no_addref;
->>>>>>> 4d4bfe0e
 
         void_continuation() {}
 
