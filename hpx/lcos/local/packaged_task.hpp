//  Copyright (c) 2007-2016 Hartmut Kaiser
//
//  Distributed under the Boost Software License, Version 1.0. (See accompanying
//  file LICENSE_1_0.txt or copy at http://www.boost.org/LICENSE_1_0.txt)

#ifndef HPX_LCOS_LOCAL_PACKAGED_TASK_HPP
#define HPX_LCOS_LOCAL_PACKAGED_TASK_HPP

#include <hpx/config.hpp>
#include <hpx/lcos/detail/future_data.hpp>
#include <hpx/lcos/future.hpp>
#include <hpx/lcos/local/promise.hpp>
#include <hpx/throw_exception.hpp>
#include <hpx/traits/is_callable.hpp>
#include <hpx/util/annotated_function.hpp>
#include <hpx/util/thread_description.hpp>
#include <hpx/util/unique_function.hpp>

#include <boost/exception_ptr.hpp>

#include <type_traits>
#include <utility>

namespace hpx { namespace lcos { namespace local
{
    template <typename Sig>
    class packaged_task;

    template <typename R, typename ...Ts>
    class packaged_task<R(Ts...)>
    {
        HPX_MOVABLE_ONLY(packaged_task);

        typedef util::unique_function_nonser<R(Ts...)> function_type;

    public:
        // construction and destruction
        packaged_task()
          : function_()
          , promise_()
        {}

        template <
            typename F, typename FD = typename std::decay<F>::type,
            typename Enable = typename std::enable_if<
                !std::is_same<FD, packaged_task>::value
             && traits::is_callable<FD&(Ts...), R>::value
            >::type
        >
        explicit packaged_task(F&& f)
          : function_(std::forward<F>(f))
          , promise_()
        {}

        packaged_task(packaged_task&& rhs)
          : function_(std::move(rhs.function_))
          , promise_(std::move(rhs.promise_))
        {}

        packaged_task& operator=(packaged_task&& rhs)
        {
            if (this != &rhs)
            {
                function_ = std::move(rhs.function_);
                promise_ = std::move(rhs.promise_);
            }
            return *this;
        }

        void swap(packaged_task& rhs) HPX_NOEXCEPT
        {
            function_.swap(rhs.function_);
            promise_.swap(rhs.promise_);
        }

        void operator()(Ts... vs)
        {
            if (function_.empty())
            {
                HPX_THROW_EXCEPTION(no_state,
                    "packaged_task_base<Signature>::get_future",
                    "this packaged_task has no valid shared state");
                return;
            }

<<<<<<< HEAD
#if HPX_HAVE_ITTNOTIFY != 0
            util::itt::string_handle const& sh =
                traits::get_function_annotation_itt<
                    function_type
                >::call(function_);
            util::itt::task task(hpx::get_thread_itt_domain(), sh);
#elif defined(HPX_HAVE_APEX)
            char const* name = traits::get_function_annotation<
                    function_type
                >::call(function_);
            if (name != nullptr)
            {
                util::apex_wrapper apex_profiler(name);
                invoke_impl(std::is_void<R>(), std::forward<Ts>(vs)...);
            }
            else
#endif
=======
            hpx::util::annotate_function annotate(function_);
>>>>>>> 53659ca4
            invoke_impl(std::is_void<R>(), std::forward<Ts>(vs)...);
        }

        // result retrieval
        lcos::future<R> get_future(error_code& ec = throws)
        {
            if (function_.empty())
            {
                HPX_THROWS_IF(ec, no_state,
                    "packaged_task_base<Signature>::get_future",
                    "this packaged_task has no valid shared state");
                return lcos::future<R>();
            }
            return promise_.get_future();
        }

        bool valid() const HPX_NOEXCEPT
        {
            return !function_.empty() && promise_.valid();
        }

        void reset(error_code& ec = throws)
        {
            if (function_.empty())
            {
                HPX_THROWS_IF(ec, no_state,
                    "packaged_task_base<Signature>::get_future",
                    "this packaged_task has no valid shared state");
                return;
            }
            promise_ = local::promise<R>();
        }

    private:
        // synchronous execution
        template <typename ...Vs>
        void invoke_impl(/*is_void=*/std::false_type, Vs&&... vs)
        {
            try
            {
                promise_.set_value(function_(std::forward<Vs>(vs)...));
            } catch(...) {
                promise_.set_exception(boost::current_exception());
            }
        }

        template <typename ...Vs>
        void invoke_impl(/*is_void=*/std::true_type, Vs&&... vs)
        {
            try
            {
                function_(std::forward<Ts>(vs)...);
                promise_.set_value();
            } catch(...) {
                promise_.set_exception(boost::current_exception());
            }
        }

    private:
        function_type function_;
        local::promise<R> promise_;
    };
}}}

#endif /*HPX_LCOS_LOCAL_PACKAGED_TASK_HPP*/<|MERGE_RESOLUTION|>--- conflicted
+++ resolved
@@ -83,7 +83,7 @@
                 return;
             }
 
-<<<<<<< HEAD
+            hpx::util::annotate_function annotate(function_);
 #if HPX_HAVE_ITTNOTIFY != 0
             util::itt::string_handle const& sh =
                 traits::get_function_annotation_itt<
@@ -101,9 +101,6 @@
             }
             else
 #endif
-=======
-            hpx::util::annotate_function annotate(function_);
->>>>>>> 53659ca4
             invoke_impl(std::is_void<R>(), std::forward<Ts>(vs)...);
         }
 
