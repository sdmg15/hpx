//  Copyright (c) 2016 Hartmut Kaiser
//
//  Distributed under the Boost Software License, Version 1.0. (See accompanying
//  file LICENSE_1_0.txt or copy at http://www.boost.org/LICENSE_1_0.txt)

#if !defined(HPX_PARALLEL_UTIL_TRANSFER_MAY_06_2016_0140PM)
#define HPX_PARALLEL_UTIL_TRANSFER_MAY_06_2016_0140PM

#include <hpx/config.hpp>
#include <hpx/traits/pointer_category.hpp>

#include <algorithm>
#include <cstring> // for std::memmove
#include <iterator>
#include <memory>
#include <type_traits>
#include <utility>

namespace hpx { namespace parallel { namespace util
{
    ///////////////////////////////////////////////////////////////////////////
    namespace detail
    {
<<<<<<< HEAD
        template <typename Source, typename Dest>
        struct pointer_category;

        template <typename Category, typename Enable = void>
        struct copy_helper;
        template <typename Category, typename Enable = void>
        struct copy_n_helper;
        template <typename Category, typename Enable = void>
        struct copy_synchronize_helper;

        struct general_pointer_tag {};
    }
}}}

#include <hpx/parallel/util/compute/transfer.hpp>

namespace hpx { namespace parallel { namespace util
{
    namespace detail
    {
        template <typename Source, typename Dest>
        inline general_pointer_tag
        get_pointer_category(Source const&, Dest const&)
        {
            return general_pointer_tag();
        }
=======
>>>>>>> a0299d04

#if defined(HPX_HAVE_CXX11_IS_TRIVIALLY_COPYABLE)
        ///////////////////////////////////////////////////////////////////////
        template <typename InIter, typename OutIter>
        HPX_FORCEINLINE static std::pair<InIter, OutIter>
        copy_memmove(InIter first, std::size_t count, OutIter dest)
        {
            static_assert(std::is_pointer<InIter>::value &&
                    std::is_pointer<OutIter>::value,
                "optimized copy is possible for pointer-iterators only");

            typedef typename std::iterator_traits<InIter>::value_type data_type;

            const char* const first_ch = reinterpret_cast<const char*>(first);
            char* const dest_ch = reinterpret_cast<char*>(dest);

            std::memmove(dest_ch, first_ch, count * sizeof(data_type));

            std::advance(first, count);
            std::advance(dest, count);
            return std::make_pair(first, dest);
        }
#endif

        ///////////////////////////////////////////////////////////////////////
        // Customization point for optimizing copy operations
        template <typename Category, typename Enable>
        struct copy_helper
        {
            template <typename InIter, typename OutIter>
            HPX_FORCEINLINE static std::pair<InIter, OutIter>
            call(InIter first, InIter last, OutIter dest)
            {
                while (first != last)
                    *dest++ = *first++;
                return std::make_pair(first, dest);
            }
        };

#if defined(HPX_HAVE_CXX11_IS_TRIVIALLY_COPYABLE)
        template <>
        struct copy_helper<hpx::traits::trivially_copyable_pointer_tag>
        {
            template <typename InIter, typename OutIter>
            HPX_FORCEINLINE static std::pair<InIter, OutIter>
            call(InIter first, InIter last, OutIter dest)
            {
                return copy_memmove(first, std::distance(first, last), dest);
            }
        };
#endif
    }

    template <typename InIter, typename OutIter>
    HPX_FORCEINLINE std::pair<InIter, OutIter>
    copy_helper(InIter first, InIter last, OutIter dest)
    {
        typedef decltype(hpx::traits::get_pointer_category(first, dest)) category;
        return detail::copy_helper<category>::call(first, last, dest);
    }

    ///////////////////////////////////////////////////////////////////////////
    namespace detail
    {
        // Customization point for optimizing copy_n operations
        template <typename Category, typename Enable>
        struct copy_n_helper
        {
            template <typename InIter, typename OutIter>
            HPX_FORCEINLINE static std::pair<InIter, OutIter>
            call(InIter first, std::size_t count, OutIter dest)
            {
                for (std::size_t i = 0; i != count; ++i)
                    *dest++ = *first++;
                return std::make_pair(first, dest);
            }
        };

#if defined(HPX_HAVE_CXX11_IS_TRIVIALLY_COPYABLE)
        template <>
        struct copy_n_helper<hpx::traits::trivially_copyable_pointer_tag>
        {
            template <typename InIter, typename OutIter>
            HPX_FORCEINLINE static std::pair<InIter, OutIter>
            call(InIter first, std::size_t count, OutIter dest)
            {
                return copy_memmove(first, count, dest);
            }
        };
#endif
    }

    template <typename InIter, typename OutIter>
    HPX_FORCEINLINE std::pair<InIter, OutIter>
    copy_n_helper(InIter first, std::size_t count, OutIter dest)
    {
        typedef decltype(hpx::traits::get_pointer_category(first, dest)) category;
        return detail::copy_n_helper<category>::call(first, count, dest);
    }

    ///////////////////////////////////////////////////////////////////////////
    namespace detail
    {
        // Customization point for copy-synchronize operations
        template <typename Category, typename Enable>
        struct copy_synchronize_helper
        {
            template <typename InIter, typename OutIter>
            HPX_FORCEINLINE static void
            call(InIter const&, OutIter const&)
            {
                // do nothing by default (std::memmove is already synchronous)
            }
        };
    }

    template <typename InIter, typename OutIter>
    HPX_FORCEINLINE void
    copy_synchronize(InIter const& first, OutIter const& dest)
    {
        typedef decltype(detail::get_pointer_category(first, dest)) category;
        detail::copy_synchronize_helper<category>::call(first, dest);
    }

    ///////////////////////////////////////////////////////////////////////////
    namespace detail
    {
        // Customization point for optimizing copy_n operations
        template <typename Category, typename Enable = void>
        struct move_helper
        {
            template <typename InIter, typename OutIter>
            HPX_FORCEINLINE static std::pair<InIter, OutIter>
            call(InIter first, InIter last, OutIter dest)
            {
                while (first != last)
                    *dest++ = std::move(*first++);
                return std::make_pair(first, dest);
            }
        };

#if defined(HPX_HAVE_CXX11_IS_TRIVIALLY_COPYABLE)
        template <>
        struct move_helper<hpx::traits::trivially_copyable_pointer_tag>
        {
            template <typename InIter, typename OutIter>
            HPX_FORCEINLINE static std::pair<InIter, OutIter>
            call(InIter first, InIter last, OutIter dest)
            {
                return copy_memmove(first, std::distance(first, last), dest);
            }
        };
#endif
    }

    template <typename InIter, typename OutIter>
    HPX_FORCEINLINE std::pair<InIter, OutIter>
    move_helper(InIter first, InIter last, OutIter dest)
    {
        typedef decltype(hpx::traits::get_pointer_category(first, dest)) category;
        return detail::move_helper<category>::call(first, last, dest);
    }

    ///////////////////////////////////////////////////////////////////////////
    namespace detail
    {
        // Customization point for optimizing copy_n operations
        template <typename Category, typename Enable = void>
        struct move_n_helper
        {
            template <typename InIter, typename OutIter>
            HPX_FORCEINLINE static std::pair<InIter, OutIter>
            call(InIter first, std::size_t count, OutIter dest)
            {
                for (std::size_t i = 0; i != count; ++i)
                    *dest++ = std::move(*first++);
                return std::make_pair(first, dest);
            }
        };

#if defined(HPX_HAVE_CXX11_IS_TRIVIALLY_COPYABLE)
        template <>
        struct move_n_helper<hpx::traits::trivially_copyable_pointer_tag>
        {
            template <typename InIter, typename OutIter>
            HPX_FORCEINLINE static std::pair<InIter, OutIter>
            call(InIter first, std::size_t count, OutIter dest)
            {
                return copy_memmove(first, count, dest);
            }
        };
#endif
    }

    template <typename InIter, typename OutIter>
    HPX_FORCEINLINE std::pair<InIter, OutIter>
    move_n_helper(InIter first, std::size_t count, OutIter dest)
    {
        typedef decltype(hpx::traits::get_pointer_category(first, dest)) category;
        return detail::move_n_helper<category>::call(first, count, dest);
    }
}}}

#endif<|MERGE_RESOLUTION|>--- conflicted
+++ resolved
@@ -21,18 +21,18 @@
     ///////////////////////////////////////////////////////////////////////////
     namespace detail
     {
-<<<<<<< HEAD
-        template <typename Source, typename Dest>
-        struct pointer_category;
-
         template <typename Category, typename Enable = void>
         struct copy_helper;
         template <typename Category, typename Enable = void>
         struct copy_n_helper;
+
         template <typename Category, typename Enable = void>
         struct copy_synchronize_helper;
 
-        struct general_pointer_tag {};
+        template <typename Category, typename Enable = void>
+        struct move_helper;
+        template <typename Category, typename Enable = void>
+        struct move_n_helper;
     }
 }}}
 
@@ -40,17 +40,9 @@
 
 namespace hpx { namespace parallel { namespace util
 {
-    namespace detail
-    {
-        template <typename Source, typename Dest>
-        inline general_pointer_tag
-        get_pointer_category(Source const&, Dest const&)
-        {
-            return general_pointer_tag();
-        }
-=======
->>>>>>> a0299d04
-
+    ///////////////////////////////////////////////////////////////////////////
+    namespace detail
+    {
 #if defined(HPX_HAVE_CXX11_IS_TRIVIALLY_COPYABLE)
         ///////////////////////////////////////////////////////////////////////
         template <typename InIter, typename OutIter>
@@ -170,7 +162,7 @@
     HPX_FORCEINLINE void
     copy_synchronize(InIter const& first, OutIter const& dest)
     {
-        typedef decltype(detail::get_pointer_category(first, dest)) category;
+        typedef decltype(hpx::traits::get_pointer_category(first, dest)) category;
         detail::copy_synchronize_helper<category>::call(first, dest);
     }
 
@@ -178,7 +170,7 @@
     namespace detail
     {
         // Customization point for optimizing copy_n operations
-        template <typename Category, typename Enable = void>
+        template <typename Category, typename Enable>
         struct move_helper
         {
             template <typename InIter, typename OutIter>
@@ -217,7 +209,7 @@
     namespace detail
     {
         // Customization point for optimizing copy_n operations
-        template <typename Category, typename Enable = void>
+        template <typename Category, typename Enable>
         struct move_n_helper
         {
             template <typename InIter, typename OutIter>
