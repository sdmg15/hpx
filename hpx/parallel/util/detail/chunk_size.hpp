//  Copyright (c) 2007-2016 Hartmut Kaiser
//
//  Distributed under the Boost Software License, Version 1.0. (See accompanying
//  file LICENSE_1_0.txt or copy at http://www.boost.org/LICENSE_1_0.txt)

#if !defined(HPX_PARALLEL_UTIL_DETAIL_AUTO_CHUNK_SIZE_OCT_03_2014_0159PM)
#define HPX_PARALLEL_UTIL_DETAIL_AUTO_CHUNK_SIZE_OCT_03_2014_0159PM

#include <hpx/config.hpp>
#include <hpx/lcos/future.hpp>
#include <hpx/util/tuple.hpp>
#include <hpx/util/decay.hpp>

#include <hpx/parallel/executors/executor_traits.hpp>
#include <hpx/parallel/executors/executor_parameter_traits.hpp>
#include <hpx/parallel/algorithms/detail/predicates.hpp>
#include <hpx/parallel/algorithms/detail/is_negative.hpp>

#include <vector>
#include <algorithm>

///////////////////////////////////////////////////////////////////////////////
namespace hpx { namespace parallel { namespace util { namespace detail
{
    ///////////////////////////////////////////////////////////////////////////
    template <typename F, typename Future, typename FwdIter>
        // requires traits::is_future<Future>
    void add_ready_future(std::vector<Future>& workitems,
        F && f, FwdIter first, std::size_t count)
    {
        workitems.push_back(hpx::make_ready_future(f(first, count)));
    }

    template <typename F, typename FwdIter>
    void add_ready_future(std::vector<hpx::future<void> >& workitems,
        F && f, FwdIter first, std::size_t count)
    {
        f(first, count);
        workitems.push_back(hpx::make_ready_future());
    }

    template <typename F, typename FwdIter>
    void add_ready_future(std::vector<hpx::shared_future<void> >& workitems,
        F && f, FwdIter first, std::size_t count)
    {
        f(first, count);
        workitems.push_back(hpx::make_ready_future());
    }

<<<<<<< HEAD
    template <typename ExPolicy, typename Future, typename F1, typename FwdIter>
        // requires traits::is_future<Future>
    std::vector<hpx::util::tuple<FwdIter, std::size_t> >
    get_bulk_iteration_shape(
        ExPolicy && policy, std::vector<Future>& workitems, F1 && f1,
        FwdIter& first, std::size_t& count, std::size_t chunk_size)
=======
    template <typename ExPolicy, typename Future, typename F1,
        typename FwdIter, typename Stride>
        // requires traits::is_future<Future>
    std::vector<hpx::util::tuple<FwdIter, std::size_t> >
    get_bulk_iteration_shape(
        ExPolicy policy, std::vector<Future>& workitems, F1 && f1,
        FwdIter& first, std::size_t& count, Stride s)
>>>>>>> c12a53b6
    {
        typedef typename hpx::util::decay<ExPolicy>::type::executor_parameters_type
            parameters_type;
        typedef executor_parameter_traits<parameters_type> traits;
        typedef hpx::util::tuple<FwdIter, std::size_t> tuple_type;

        typedef typename hpx::util::decay<ExPolicy>::type::executor_type
            executor_type;
        std::size_t const cores = executor_information_traits<executor_type>::
            processing_units_count(policy.executor(), policy.parameters());

        bool variable_chunk_sizes = traits::variable_chunk_size(
            policy.parameters(), policy.executor());

        std::vector<tuple_type> shape;

        Stride stride = parallel::v1::detail::abs(s);
        if (!variable_chunk_sizes)
        {
            auto test_function =
                [&]() -> std::size_t
                {
                    std::size_t test_chunk_size = count / 100;
                    if (test_chunk_size == 0)
                        return 0;

                    if (stride != 1)
                    {
                        test_chunk_size = (std::max)(std::size_t(stride),
                            (test_chunk_size / stride) * stride);
                    }

                    add_ready_future(workitems, f1, first, test_chunk_size);

                    // modifies 'test_chunk_size'
                    first = parallel::v1::detail::next(
                        first, count, test_chunk_size);

                    count -= test_chunk_size;
                    return test_chunk_size;
                };

            std::size_t chunk_size =
                traits::get_chunk_size(policy.parameters(),
                    policy.executor(), test_function, count);

            if (chunk_size == 0)
                chunk_size = (count + cores - 1) / cores;

            if (stride != 1)
            {
                chunk_size = (std::max)(std::size_t(stride),
                    (chunk_size / stride) * stride);
            }

            shape.reserve(count / chunk_size + 1);
            while (count != 0)
            {
                std::size_t chunk = (std::min)(chunk_size, count);

                shape.push_back(hpx::util::make_tuple(first, chunk));

                // modifies 'chunk'
                first = parallel::v1::detail::next(first, count, chunk);
                count -= chunk;
            }
        }
        else
        {
            while (count != 0)
            {
                std::size_t chunk_size =
                    traits::get_chunk_size(policy.parameters(),
                        policy.executor(), [](){ return 0; }, count);

                if (chunk_size == 0)
                    chunk_size = (count + cores - 1) / cores;

                if (stride != 1)
                {
                    chunk_size = (std::max)(std::size_t(stride),
                        (chunk_size / stride) * stride);
                }

                std::size_t chunk = (std::min)(chunk_size, count);

                shape.push_back(hpx::util::make_tuple(first, chunk));

                // modifies 'chunk'
                first = parallel::v1::detail::next(first, count, chunk);
                count -= chunk;
            }
        }

        return shape;
    }

    ///////////////////////////////////////////////////////////////////////////
    template <typename Future, typename F, typename FwdIter>
        // requires traits::is_future<Future>
    void add_ready_future_idx(std::vector<Future>& workitems,
        F && f, std::size_t base_idx, FwdIter first, std::size_t count)
    {
        workitems.push_back(
            hpx::make_ready_future(f(base_idx, first, count)));
    }

    template <typename F, typename FwdIter>
    void add_ready_future_idx(std::vector<hpx::future<void> >& workitems,
        F && f, std::size_t base_idx, FwdIter first, std::size_t count)
    {
        f(base_idx, first, count);
        workitems.push_back(hpx::make_ready_future());
    }

    template <typename F, typename FwdIter>
    void add_ready_future_idx(std::vector<hpx::shared_future<void> >& workitems,
        F && f, std::size_t base_idx, FwdIter first, std::size_t count)
    {
        f(base_idx, first, count);
        workitems.push_back(hpx::make_ready_future());
    }

<<<<<<< HEAD
    template <typename ExPolicy, typename Future, typename F1, typename FwdIter>
        // requires traits::is_future<Future>
    std::vector<hpx::util::tuple<std::size_t, FwdIter, std::size_t > >
    get_bulk_iteration_shape_idx(
        ExPolicy && policy, std::vector<Future>& workitems, F1 && f1,
        std::size_t& base_idx, FwdIter& first, std::size_t& count,
        std::size_t chunk_size)
=======
    template <typename ExPolicy, typename Future, typename F1,
        typename FwdIter, typename Stride>
        // requires traits::is_future<Future>
    std::vector<hpx::util::tuple<std::size_t, FwdIter, std::size_t > >
    get_bulk_iteration_shape_idx(
        ExPolicy policy, std::vector<Future>& workitems, F1 && f1,
        FwdIter& first, std::size_t& count, Stride s)
>>>>>>> c12a53b6
    {
        typedef typename hpx::util::decay<ExPolicy>::type::executor_parameters_type
            parameters_type;
        typedef executor_parameter_traits<parameters_type> traits;
        typedef hpx::util::tuple<std::size_t, FwdIter, std::size_t> tuple_type;

        typedef typename ExPolicy::executor_type executor_type;
        std::size_t const cores = executor_information_traits<executor_type>::
            processing_units_count(policy.executor(), policy.parameters());

        bool variable_chunk_sizes = traits::variable_chunk_size(
            policy.parameters(), policy.executor());

        std::vector<tuple_type> shape;

        Stride stride = parallel::v1::detail::abs(s);
        std::size_t base_idx = 0;
        if (!variable_chunk_sizes)
        {
            auto test_function =
                [&]() -> std::size_t
                {
                    std::size_t test_chunk_size = count / 100;
                    if (test_chunk_size == 0)
                        return 0;

                    if (stride != 1)
                    {
                        test_chunk_size = (std::max)(std::size_t(stride),
                            (test_chunk_size / stride) * stride);
                    }

                    add_ready_future_idx(workitems, f1, base_idx, first,
                        test_chunk_size);

                    // modifies 'test_chunk_size'
                    first = parallel::v1::detail::next(
                        first, count, test_chunk_size);

                    base_idx += test_chunk_size;
                    count -= test_chunk_size;

                    return test_chunk_size;
                };

            std::size_t chunk_size =
                traits::get_chunk_size(policy.parameters(),
                    policy.executor(), test_function, count);

            if (chunk_size == 0)
                chunk_size = (count + cores - 1) / cores;

            if (stride != 1)
            {
                chunk_size = (std::max)(std::size_t(stride),
                    (chunk_size / stride) * stride);
            }

            shape.reserve(count / (chunk_size + 1));
            while (count != 0)
            {
                std::size_t chunk = (std::min)(chunk_size, count);

                shape.push_back(hpx::util::make_tuple(base_idx, first, chunk));

                // modifies 'chunk'
                first = parallel::v1::detail::next(first, count, chunk);

                count -= chunk;
                base_idx += chunk;
            }
        }
        else
        {
            while (count != 0)
            {
                std::size_t chunk_size =
                    traits::get_chunk_size(policy.parameters(),
                        policy.executor(), [](){ return 0; }, count);

                if (chunk_size == 0)
                    chunk_size = (count + cores - 1) / cores;

                if (stride != 1)
                {
                    chunk_size = (std::max)(std::size_t(stride),
                        (chunk_size / stride) * stride);
                }

                std::size_t chunk = (std::min)(chunk_size, count);

                shape.push_back(hpx::util::make_tuple(base_idx, first, chunk));

                // modifies 'chunk'
                first = parallel::v1::detail::next(first, count, chunk);

                count -= chunk;
                base_idx += chunk;
            }
        }

        return shape;
    }
}}}}

#endif<|MERGE_RESOLUTION|>--- conflicted
+++ resolved
@@ -47,22 +47,13 @@
         workitems.push_back(hpx::make_ready_future());
     }
 
-<<<<<<< HEAD
-    template <typename ExPolicy, typename Future, typename F1, typename FwdIter>
+    template <typename ExPolicy, typename Future, typename F1,
+        typename FwdIter, typename Stride>
         // requires traits::is_future<Future>
     std::vector<hpx::util::tuple<FwdIter, std::size_t> >
     get_bulk_iteration_shape(
         ExPolicy && policy, std::vector<Future>& workitems, F1 && f1,
-        FwdIter& first, std::size_t& count, std::size_t chunk_size)
-=======
-    template <typename ExPolicy, typename Future, typename F1,
-        typename FwdIter, typename Stride>
-        // requires traits::is_future<Future>
-    std::vector<hpx::util::tuple<FwdIter, std::size_t> >
-    get_bulk_iteration_shape(
-        ExPolicy policy, std::vector<Future>& workitems, F1 && f1,
         FwdIter& first, std::size_t& count, Stride s)
->>>>>>> c12a53b6
     {
         typedef typename hpx::util::decay<ExPolicy>::type::executor_parameters_type
             parameters_type;
@@ -186,23 +177,13 @@
         workitems.push_back(hpx::make_ready_future());
     }
 
-<<<<<<< HEAD
-    template <typename ExPolicy, typename Future, typename F1, typename FwdIter>
+    template <typename ExPolicy, typename Future, typename F1,
+        typename FwdIter, typename Stride>
         // requires traits::is_future<Future>
     std::vector<hpx::util::tuple<std::size_t, FwdIter, std::size_t > >
     get_bulk_iteration_shape_idx(
         ExPolicy && policy, std::vector<Future>& workitems, F1 && f1,
-        std::size_t& base_idx, FwdIter& first, std::size_t& count,
-        std::size_t chunk_size)
-=======
-    template <typename ExPolicy, typename Future, typename F1,
-        typename FwdIter, typename Stride>
-        // requires traits::is_future<Future>
-    std::vector<hpx::util::tuple<std::size_t, FwdIter, std::size_t > >
-    get_bulk_iteration_shape_idx(
-        ExPolicy policy, std::vector<Future>& workitems, F1 && f1,
         FwdIter& first, std::size_t& count, Stride s)
->>>>>>> c12a53b6
     {
         typedef typename hpx::util::decay<ExPolicy>::type::executor_parameters_type
             parameters_type;
