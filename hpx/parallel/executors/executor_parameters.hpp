//  Copyright (c) 2016 Marcin Copik
//  Copyright (c) 2016 Hartmut Kaiser
//
//  Distributed under the Boost Software License, Version 1.0. (See accompanying
//  file LICENSE_1_0.txt or copy at http://www.boost.org/LICENSE_1_0.txt)

#if !defined(HPX_PARALLEL_EXECUTOR_PARAMETERS)
#define HPX_PARALLEL_EXECUTOR_PARAMETERS

#include <hpx/config.hpp>
#include <hpx/parallel/config/inline_namespace.hpp>
#include <hpx/parallel/executors/executor_parameter_traits.hpp>
#include <hpx/runtime/serialization/base_object.hpp>
#include <hpx/traits/is_executor_parameters.hpp>
#include <hpx/util/decay.hpp>
#include <hpx/util/detail/pack.hpp>

#include <cstdarg>
#include <functional>
#include <type_traits>
#include <utility>
#include <vector>

#include <boost/preprocessor/cat.hpp>
#include <boost/preprocessor/stringize.hpp>
#include <boost/ref.hpp>

namespace hpx { namespace parallel { HPX_INLINE_NAMESPACE(v3)
{
    namespace detail
    {
        /// \cond NOINTERNAL
        template <bool ... Flags>
        struct parameters_type_counter;

        template <>
        struct parameters_type_counter<>
        {
            static HPX_CONSTEXPR_OR_CONST int value = 0;
        };

        /// Return the number of parameters which are true
        template <bool Flag1, bool ... Flags>
        struct parameters_type_counter<Flag1, Flags...>
        {
            static HPX_CONSTEXPR_OR_CONST int value =
                Flag1 + parameters_type_counter<Flags...>::value;
        };

        ///////////////////////////////////////////////////////////////////////
        template <typename T>
        struct unwrapper : T
        {
            // default constructor is needed for serialization purposes
            unwrapper() : T() {}

            // generic poor-mans forwarding constructor
            template <typename U>
            unwrapper(U && u) : T(std::forward<U>(u)) {}
        };

        ///////////////////////////////////////////////////////////////////////
        template <typename T, typename Wrapper, typename Enable = void>
        struct variable_chunk_size_call_helper
        {
            variable_chunk_size_call_helper(Wrapper&) {}
        };

        template <typename T, typename Wrapper>
        struct variable_chunk_size_call_helper<T, Wrapper,
            typename std::enable_if<has_variable_chunk_size<T>::value>::type>
        {
            variable_chunk_size_call_helper(Wrapper& wrap)
              : wrap_(wrap)
            {}

<<<<<<< HEAD
            template <typename Executor, typename F, typename U = T,
                typename std::enable_if<
                    has_get_chunk_size<U>::value
                >::type* = nullptr>
            auto get_chunk_size(Executor & exec, F && f, std::size_t cores,
                    std::size_t num_tasks)
            ->  decltype(
                    std::declval<U>().get_chunk_size(
                        exec, std::forward<F>(f), cores, num_tasks)
                )
            {
                return wrap.get().get_chunk_size(exec, std::forward<F>(f),
                    cores, num_tasks);
            }

            template <typename Executor, typename F, typename U = T,
                typename std::enable_if<
                    has_maximal_number_of_chunks<U>::value
                >::type* = nullptr>
            auto maximal_number_of_chunks(Executor & exec, F && f,
                    std::size_t cores, std::size_t num_tasks)
            ->  decltype(
                    std::declval<U>().maximal_number_of_chunks(
                        exec, std::forward<F>(f), cores, num_tasks)
                )
            {
                return wrap.get().maximal_number_of_chunks(exec,
                    std::forward<F>(f), cores, num_tasks);
            }
=======
            template <typename Executor>
            HPX_FORCEINLINE bool variable_chunk_size(Executor && exec)
            {
                return wrap_.get().variable_chunk_size(
                    std::forward<Executor>(exec));
            }

        private:
            Wrapper& wrap_;
        };
>>>>>>> 602cb22c

        ///////////////////////////////////////////////////////////////////////
        template <typename T, typename Wrapper, typename Enable = void>
        struct maximal_number_of_chunks_call_helper
        {
            maximal_number_of_chunks_call_helper(Wrapper&) {}
        };

        template <typename T, typename Wrapper>
        struct maximal_number_of_chunks_call_helper<T, Wrapper,
            typename std::enable_if<
                has_maximal_number_of_chunks<T>::value
            >::type>
        {
            maximal_number_of_chunks_call_helper(Wrapper& wrap)
              : wrap_(wrap)
            {}

            template <typename Executor>
            HPX_FORCEINLINE std::size_t maximal_number_of_chunks(
                Executor && exec, std::size_t cores)
            {
                return wrap_.get().maximal_number_of_chunks(
                    std::forward<Executor>(exec), cores);
            }

        private:
            Wrapper& wrap_;
        };

        ///////////////////////////////////////////////////////////////////////
        template <typename T, typename Wrapper, typename Enable = void>
        struct get_chunk_size_call_helper
        {
            get_chunk_size_call_helper(Wrapper&) {}
        };

        template <typename T, typename Wrapper>
        struct get_chunk_size_call_helper<T, Wrapper,
            typename std::enable_if<has_get_chunk_size<T>::value>::type>
        {
            get_chunk_size_call_helper(Wrapper& wrap)
              : wrap_(wrap)
            {}

            template <typename Executor, typename F>
            HPX_FORCEINLINE std::size_t get_chunk_size(Executor && exec, F && f,
                std::size_t num_tasks)
            {
                return wrap_.get().get_chunk_size(std::forward<Executor>(exec),
                    std::forward<F>(f), num_tasks);
            }

        private:
            Wrapper& wrap_;
        };

        ///////////////////////////////////////////////////////////////////////
        template <typename T, typename Wrapper, typename Enable = void>
        struct mark_begin_execution_call_helper
        {
            mark_begin_execution_call_helper(Wrapper&) {}
        };

        template <typename T, typename Wrapper>
        struct mark_begin_execution_call_helper<T, Wrapper,
            typename std::enable_if<has_mark_begin_execution<T>::value>::type>
        {
            mark_begin_execution_call_helper(Wrapper& wrap)
              : wrap_(wrap)
            {}

<<<<<<< HEAD
            template <typename Executor, typename F, typename U = T,
                typename std::enable_if<
                    has_get_chunk_size<U>::value
                >::type* = nullptr>
            auto get_chunk_size(Executor & exec, F && f, std::size_t cores,
                    std::size_t num_tasks)
            ->  decltype(
                    std::declval<U>().get_chunk_size(
                        exec, std::forward<F>(f), cores, num_tasks)
                )
            {
                return wrap.get().get_chunk_size(exec, std::forward<F>(f),
                    cores, num_tasks);
            }

            template <typename Executor, typename F, typename U = T,
                typename std::enable_if<
                    has_maximal_number_of_chunks<U>::value
                >::type* = nullptr>
            auto maximal_number_of_chunks(Executor & exec, F && f,
                    std::size_t cores, std::size_t num_tasks)
            ->  decltype(
                    std::declval<U>().maximal_number_of_chunks(
                        exec, std::forward<F>(f), cores, num_tasks)
                )
            {
                return wrap.get().maximal_number_of_chunks(exec,
                    std::forward<F>(f), cores, num_tasks);
            }
=======
            HPX_FORCEINLINE void mark_begin_execution()
            {
                wrap_.get().mark_begin_execution();
            }

        private:
            Wrapper& wrap_;
        };
>>>>>>> 602cb22c

        ///////////////////////////////////////////////////////////////////////
        template <typename T, typename Wrapper, typename Enable = void>
        struct mark_end_execution_call_helper
        {
            mark_end_execution_call_helper(Wrapper&) {}
        };

        template <typename T, typename Wrapper>
        struct mark_end_execution_call_helper<T, Wrapper,
            typename std::enable_if<has_mark_begin_execution<T>::value>::type>
        {
            mark_end_execution_call_helper(Wrapper& wrap)
              : wrap_(wrap)
            {}

            HPX_FORCEINLINE void mark_end_execution()
            {
                wrap_.get().mark_end_execution();
            }

        private:
            Wrapper& wrap_;
        };

        ///////////////////////////////////////////////////////////////////////
        template <typename T, typename Wrapper, typename Enable = void>
        struct processing_units_count_call_helper
        {
            processing_units_count_call_helper(Wrapper&) {}
        };

        template <typename T, typename Wrapper>
        struct processing_units_count_call_helper<T, Wrapper,
            typename std::enable_if<
                has_processing_units_count<T>::value
            >::type>
        {
            processing_units_count_call_helper(Wrapper& wrap)
              : wrap_(wrap)
            {}

            HPX_FORCEINLINE std::size_t processing_units_count()
            {
                return wrap_.get().processing_units_count();
            }

        private:
            Wrapper& wrap_;
        };

        ///////////////////////////////////////////////////////////////////////
        template <typename T, typename Wrapper, typename Enable = void>
        struct reset_thread_distribution_call_helper
        {
            reset_thread_distribution_call_helper(Wrapper&) {}
        };

        template <typename T, typename Wrapper>
        struct reset_thread_distribution_call_helper<T, Wrapper,
            typename std::enable_if<
                has_reset_thread_distribution<T>::value
            >::type>
        {
            reset_thread_distribution_call_helper(Wrapper& wrap)
              : wrap_(wrap)
            {}

            template <typename Executor>
            HPX_FORCEINLINE void reset_thread_distribution(Executor && exec)
            {
                wrap_.get().reset_thread_distribution(
                    std::forward<Executor>(exec));
            }

        private:
            Wrapper& wrap_;
        };

        ///////////////////////////////////////////////////////////////////////
        template <typename T>
        struct base_member_helper
        {
            base_member_helper(T && t)
              : member_(std::move(t))
            {}

            T member_;
        };

        ///////////////////////////////////////////////////////////////////////
        template <typename T>
        struct unwrapper< ::boost::reference_wrapper<T> >
          : base_member_helper<boost::reference_wrapper<T> >
          , variable_chunk_size_call_helper<T, boost::reference_wrapper<T> >
          , maximal_number_of_chunks_call_helper<T, boost::reference_wrapper<T> >
          , get_chunk_size_call_helper<T, boost::reference_wrapper<T> >
          , mark_begin_execution_call_helper<T, boost::reference_wrapper<T> >
          , mark_end_execution_call_helper<T, boost::reference_wrapper<T> >
          , processing_units_count_call_helper<T, boost::reference_wrapper<T> >
          , reset_thread_distribution_call_helper<T, boost::reference_wrapper<T> >
        {
            typedef boost::reference_wrapper<T> wrapper_type;

            unwrapper(wrapper_type wrapped_param)
              : base_member_helper<wrapper_type>(std::move(wrapped_param))
              , variable_chunk_size_call_helper<T, wrapper_type>(this->member_)
              , maximal_number_of_chunks_call_helper<T, wrapper_type>(this->member_)
              , get_chunk_size_call_helper<T, wrapper_type>(this->member_)
              , mark_begin_execution_call_helper<T, wrapper_type>(this->member_)
              , mark_end_execution_call_helper<T, wrapper_type>(this->member_)
              , processing_units_count_call_helper<T, wrapper_type>(this->member_)
              , reset_thread_distribution_call_helper<T, wrapper_type>(this->member_)
            {}
        };

        template <typename T>
        struct unwrapper< ::std::reference_wrapper<T> >
          : base_member_helper<std::reference_wrapper<T> >
          , variable_chunk_size_call_helper<T, std::reference_wrapper<T> >
          , maximal_number_of_chunks_call_helper<T, std::reference_wrapper<T> >
          , get_chunk_size_call_helper<T, std::reference_wrapper<T> >
          , mark_begin_execution_call_helper<T, std::reference_wrapper<T> >
          , mark_end_execution_call_helper<T, std::reference_wrapper<T> >
          , processing_units_count_call_helper<T, std::reference_wrapper<T> >
          , reset_thread_distribution_call_helper<T, std::reference_wrapper<T> >
        {
            typedef std::reference_wrapper<T> wrapper_type;

            unwrapper(wrapper_type wrapped_param)
              : base_member_helper<wrapper_type>(std::move(wrapped_param))
              , variable_chunk_size_call_helper<T, wrapper_type>(this->member_)
              , maximal_number_of_chunks_call_helper<T, wrapper_type>(this->member_)
              , get_chunk_size_call_helper<T, wrapper_type>(this->member_)
              , mark_begin_execution_call_helper<T, wrapper_type>(this->member_)
              , mark_end_execution_call_helper<T, wrapper_type>(this->member_)
              , processing_units_count_call_helper<T, wrapper_type>(this->member_)
              , reset_thread_distribution_call_helper<T, wrapper_type>(this->member_)
            {}
        };

        ///////////////////////////////////////////////////////////////////////

#define HPX_STATIC_ASSERT_ON_PARAMETERS_AMBIGUITY(func)                       \
    static_assert(                                                            \
        parameters_type_counter<                                              \
            BOOST_PP_CAT(hpx::parallel::v3::detail::has_, func)<              \
                typename hpx::util::decay_unwrap<Params>::type>::value...     \
        >::value <= 1,                                                        \
        "Passing more than one executor parameters type exposing "            \
            BOOST_PP_STRINGIZE(func) " is not possible")                      \
    /**/

#if defined(HPX_MSVC) && HPX_MSVC < 1900
// for MSVC 12 disable: warning C4520: '...' : multiple default constructors specified
#pragma warning(push)
#pragma warning(disable: 4520)
#endif

        template <typename ... Params>
        struct executor_parameters : public unwrapper<Params>...
        {
            static_assert(
                hpx::util::detail::all_of<
                    hpx::traits::is_executor_parameters<Params>...
                >::value,
                "All passed parameters must be proper executor parameters "
                "objects"
            );
            static_assert(sizeof...(Params) >= 2,
                "This type is meant to be used with at least 2 parameters "
                "objects");

            HPX_STATIC_ASSERT_ON_PARAMETERS_AMBIGUITY(get_chunk_size);
            HPX_STATIC_ASSERT_ON_PARAMETERS_AMBIGUITY(maximal_number_of_chunks);
            HPX_STATIC_ASSERT_ON_PARAMETERS_AMBIGUITY(mark_begin_execution);
            HPX_STATIC_ASSERT_ON_PARAMETERS_AMBIGUITY(mark_end_execution);
            HPX_STATIC_ASSERT_ON_PARAMETERS_AMBIGUITY(processing_units_count);
            HPX_STATIC_ASSERT_ON_PARAMETERS_AMBIGUITY(maximal_number_of_chunks);
            HPX_STATIC_ASSERT_ON_PARAMETERS_AMBIGUITY(reset_thread_distribution);

            executor_parameters()
              : unwrapper<Params>()...
            {}

            template <typename ... Params_, typename T =
                typename std::enable_if<
                    hpx::util::detail::pack<Params...>::size ==
                        hpx::util::detail::pack<Params_...>::size
                >::type>
            executor_parameters(Params_ &&... params)
              : unwrapper<Params>(std::forward<Params_>(params))...
            {}

        private:
            friend class hpx::serialization::access;

            template <typename Archive>
            void serialize(Archive & ar, const unsigned int version)
            {
                int const sequencer[] = {
                    (ar & serialization::base_object<Params>(*this), 0)..., 0
                };
                (void)sequencer;
            }
        };

#undef HPX_STATIC_ASSERT_ON_PARAMETERS_AMBIGUITY

        /// \endcond
    }

#if defined(HPX_MSVC) && HPX_MSVC < 1900
#pragma warning(pop)
#endif

    ///////////////////////////////////////////////////////////////////////////
    template <typename ... Params>
    struct executor_parameters_join
    {
        typedef detail::executor_parameters<
                typename hpx::util::decay<Params>::type...
            > type;
    };

    template <typename ... Params>
    HPX_FORCEINLINE
    typename executor_parameters_join<Params...>::type
    join_executor_parameters(Params &&... params)
    {
        typedef
            typename executor_parameters_join<Params...>::type
            joined_params;
        return joined_params(std::forward<Params>(params)...);
    }

    ///////////////////////////////////////////////////////////////////////////
    template <typename Param>
    struct executor_parameters_join<Param>
    {
        typedef Param type;
    };

    template <typename Param>
    HPX_FORCEINLINE
    Param && join_executor_parameters(Param && param)
    {
        return std::forward<Param>(param);
    }
}}}

#endif<|MERGE_RESOLUTION|>--- conflicted
+++ resolved
@@ -74,37 +74,6 @@
               : wrap_(wrap)
             {}
 
-<<<<<<< HEAD
-            template <typename Executor, typename F, typename U = T,
-                typename std::enable_if<
-                    has_get_chunk_size<U>::value
-                >::type* = nullptr>
-            auto get_chunk_size(Executor & exec, F && f, std::size_t cores,
-                    std::size_t num_tasks)
-            ->  decltype(
-                    std::declval<U>().get_chunk_size(
-                        exec, std::forward<F>(f), cores, num_tasks)
-                )
-            {
-                return wrap.get().get_chunk_size(exec, std::forward<F>(f),
-                    cores, num_tasks);
-            }
-
-            template <typename Executor, typename F, typename U = T,
-                typename std::enable_if<
-                    has_maximal_number_of_chunks<U>::value
-                >::type* = nullptr>
-            auto maximal_number_of_chunks(Executor & exec, F && f,
-                    std::size_t cores, std::size_t num_tasks)
-            ->  decltype(
-                    std::declval<U>().maximal_number_of_chunks(
-                        exec, std::forward<F>(f), cores, num_tasks)
-                )
-            {
-                return wrap.get().maximal_number_of_chunks(exec,
-                    std::forward<F>(f), cores, num_tasks);
-            }
-=======
             template <typename Executor>
             HPX_FORCEINLINE bool variable_chunk_size(Executor && exec)
             {
@@ -115,7 +84,6 @@
         private:
             Wrapper& wrap_;
         };
->>>>>>> 602cb22c
 
         ///////////////////////////////////////////////////////////////////////
         template <typename T, typename Wrapper, typename Enable = void>
@@ -188,37 +156,6 @@
               : wrap_(wrap)
             {}
 
-<<<<<<< HEAD
-            template <typename Executor, typename F, typename U = T,
-                typename std::enable_if<
-                    has_get_chunk_size<U>::value
-                >::type* = nullptr>
-            auto get_chunk_size(Executor & exec, F && f, std::size_t cores,
-                    std::size_t num_tasks)
-            ->  decltype(
-                    std::declval<U>().get_chunk_size(
-                        exec, std::forward<F>(f), cores, num_tasks)
-                )
-            {
-                return wrap.get().get_chunk_size(exec, std::forward<F>(f),
-                    cores, num_tasks);
-            }
-
-            template <typename Executor, typename F, typename U = T,
-                typename std::enable_if<
-                    has_maximal_number_of_chunks<U>::value
-                >::type* = nullptr>
-            auto maximal_number_of_chunks(Executor & exec, F && f,
-                    std::size_t cores, std::size_t num_tasks)
-            ->  decltype(
-                    std::declval<U>().maximal_number_of_chunks(
-                        exec, std::forward<F>(f), cores, num_tasks)
-                )
-            {
-                return wrap.get().maximal_number_of_chunks(exec,
-                    std::forward<F>(f), cores, num_tasks);
-            }
-=======
             HPX_FORCEINLINE void mark_begin_execution()
             {
                 wrap_.get().mark_begin_execution();
@@ -227,7 +164,6 @@
         private:
             Wrapper& wrap_;
         };
->>>>>>> 602cb22c
 
         ///////////////////////////////////////////////////////////////////////
         template <typename T, typename Wrapper, typename Enable = void>
@@ -401,8 +337,8 @@
                 "This type is meant to be used with at least 2 parameters "
                 "objects");
 
+            HPX_STATIC_ASSERT_ON_PARAMETERS_AMBIGUITY(variable_chunk_size);
             HPX_STATIC_ASSERT_ON_PARAMETERS_AMBIGUITY(get_chunk_size);
-            HPX_STATIC_ASSERT_ON_PARAMETERS_AMBIGUITY(maximal_number_of_chunks);
             HPX_STATIC_ASSERT_ON_PARAMETERS_AMBIGUITY(mark_begin_execution);
             HPX_STATIC_ASSERT_ON_PARAMETERS_AMBIGUITY(mark_end_execution);
             HPX_STATIC_ASSERT_ON_PARAMETERS_AMBIGUITY(processing_units_count);
