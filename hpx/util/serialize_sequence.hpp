//  Copyright (c) 2007-2015 Hartmut Kaiser
//
//  Distributed under the Boost Software License, Version 1.0. (See accompanying
//  file LICENSE_1_0.txt or copy at http://www.boost.org/LICENSE_1_0.txt)

#if !defined(HPX_UTIL_SERIALIZE_SEQUENCE_MAY_17_2008_0545PM)
#define HPX_UTIL_SERIALIZE_SEQUENCE_MAY_17_2008_0545PM

#include <hpx/hpx_fwd.hpp>

#include <boost/mpl/bool.hpp>
#include <boost/fusion/sequence/intrinsic/begin.hpp>
#include <boost/fusion/sequence/intrinsic/end.hpp>
#include <boost/fusion/iterator/deref.hpp>
#include <boost/fusion/iterator/next.hpp>
#include <boost/fusion/iterator/equal_to.hpp>
#include <boost/fusion/include/is_sequence.hpp>

#include <hpx/serialization/serialize.hpp>
#include <hpx/serialization/vector.hpp>
#include <hpx/serialization/map.hpp>
#include <hpx/traits/is_bitwise_serializable.hpp>
//#include <hpx/util/serialize_buffer.hpp>

namespace hpx { namespace util
{
    template <typename Archive, typename Sequence>
    void serialize_sequence(Archive& ar, Sequence& seq);

    namespace detail
    {
        /// serialization support for a boost::fusion::sequence
        struct serialize_sequence_loop
        {
            template <typename Archive, typename Element>
            static void serialize_element(Archive & ar, Element & e, boost::mpl::false_)
            {
                ar & e;
            }

            template <typename Archive, typename Element>
            static void serialize_element(Archive & ar, Element & e, boost::mpl::true_)
            {
<<<<<<< HEAD
                //hpx::util::serialize_buffer<Element> buf(&e, 1,
                    //hpx::util::serialize_buffer<Element>::reference);
                //ar & buf;
                static_assert(true, ""); // TODO:bikineev
=======
                ar & boost::serialization::make_array(&e, 1);
>>>>>>> 1d68c196
            }

            template <typename Archive, typename Element>
            static void serialize(Archive& ar, Element& e, boost::mpl::false_)
            {
                typedef typename boost::remove_const<Element>::type element_type;
                typedef typename
                    hpx::traits::is_bitwise_serializable<element_type>::type
                predicate;

                if(ar.disable_array_optimization())
                {
                    serialize_element(ar, e, boost::mpl::false_());
                }
                else
                {
                    serialize_element(ar, e, predicate());
                }
            }

            template <typename Archive>
            static void serialize(Archive&, unused_type&, boost::mpl::false_)
            {
            }

            template <typename Archive>
            static void serialize(Archive&, unused_type const&, boost::mpl::false_)
            {
            }

            template <typename Archive, typename Element>
            static void serialize(Archive& ar, Element& e, boost::mpl::true_)
            {
                serialize_sequence(ar, e);
            }

            template <typename Archive, typename Element>
            static void serialize(Archive& ar, Element& e)
            {
                typedef
                    typename boost::fusion::traits::is_sequence<Element>::type
                is_sequence;
                serialize(ar, e, is_sequence());
            }

            template <typename Archive, typename First, typename Last>
            static void
            call (Archive&, First const&, Last const&, boost::mpl::true_)
            {
            }

            template <typename Archive, typename First, typename Last>
            static void
            call(Archive& ar, First const& first, Last const& last, boost::mpl::false_)
            {
                boost::fusion::result_of::equal_to<
                    typename boost::fusion::result_of::next<First>::type, Last
                > is_last;

                serialize(ar, *first);
                call(ar, boost::fusion::next(first), last, is_last);
            }

            template <typename Archive, typename First, typename Last>
            static void
            call(Archive& ar, First const& first, Last const& last)
            {
                boost::fusion::result_of::equal_to<First, Last> is_last;
                call(ar, first, last, is_last);
            }
        };

        template <typename Archive, typename Sequence>
        inline void
        serialize_sequence(Archive& ar, Sequence& seq, boost::mpl::false_)
        {
            serialize_sequence_loop::call(ar, boost::fusion::begin(seq),
                boost::fusion::end(seq));
        }

        ///////////////////////////////////////////////////////////////////////
        // optimized serialization, all of the tuple is stored as a binary blob
        template <typename Archive, typename Sequence>
        inline void
        serialize_sequence(Archive& ar, Sequence& seq, boost::mpl::true_)
        {
            //hpx::util::serialize_buffer<Element> buf(&seq, 1,
                //hpx::util::serialize_buffer<Element>::reference);
            //ar & buf;
            static_assert(true, ""); // TODO
        }
    }

    ///////////////////////////////////////////////////////////////////////////
    template <typename Archive, typename Sequence>
    inline void
    serialize_sequence(Archive& ar, Sequence& seq)
    {
        typedef typename boost::remove_const<Sequence>::type sequence_type;
        typedef typename
            hpx::traits::is_bitwise_serializable<sequence_type>::type
        predicate;

<<<<<<< HEAD
        if(ar.disable_array_optimization())
        {
            detail::serialize_sequence(ar, seq, boost::mpl::false_());
        }
        else
=======
        if (boost::fusion::size(seq) != 0)
>>>>>>> 1d68c196
        {
#if defined(HPX_DEBUG_SERIALIZATION)
            char type = 'S';
            std::size_t size = boost::fusion::size(seq);
            ar & type & size;
            HPX_ASSERT(type == 'S');
            HPX_ASSERT(size == boost::fusion::size(seq));
#endif

            if(ar.flags() & disable_array_optimization)
            {
                detail::serialize_sequence(ar, seq, boost::mpl::false_());
            }
            else
            {
                detail::serialize_sequence(ar, seq, predicate());
            }

#if defined(HPX_DEBUG_SERIALIZATION)
            type = 'E';
            ar & type;
            HPX_ASSERT(type == 'E');
#endif
        }
    }
}}

#endif<|MERGE_RESOLUTION|>--- conflicted
+++ resolved
@@ -41,14 +41,10 @@
             template <typename Archive, typename Element>
             static void serialize_element(Archive & ar, Element & e, boost::mpl::true_)
             {
-<<<<<<< HEAD
                 //hpx::util::serialize_buffer<Element> buf(&e, 1,
                     //hpx::util::serialize_buffer<Element>::reference);
                 //ar & buf;
                 static_assert(true, ""); // TODO:bikineev
-=======
-                ar & boost::serialization::make_array(&e, 1);
->>>>>>> 1d68c196
             }
 
             template <typename Archive, typename Element>
@@ -152,15 +148,7 @@
             hpx::traits::is_bitwise_serializable<sequence_type>::type
         predicate;
 
-<<<<<<< HEAD
         if(ar.disable_array_optimization())
-        {
-            detail::serialize_sequence(ar, seq, boost::mpl::false_());
-        }
-        else
-=======
-        if (boost::fusion::size(seq) != 0)
->>>>>>> 1d68c196
         {
 #if defined(HPX_DEBUG_SERIALIZATION)
             char type = 'S';
