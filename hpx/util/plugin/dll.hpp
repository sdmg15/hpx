// Copyright (c) 2005-2013 Hartmut Kaiser
// Distributed under the Boost Software License, Version 1.0.
// (See accompanying file LICENSE_1_0.txt
// or copy at http://www.boost.org/LICENSE_1_0.txt)

#ifndef HPX_DLL_HPP_HK_2005_11_06
#define HPX_DLL_HPP_HK_2005_11_06

<<<<<<< HEAD
#ifndef HPX_MSVC
=======
#include <hpx/config.hpp>
#include <boost/config.hpp>

#ifndef BOOST_WINDOWS
>>>>>>> 17168bd9
# ifndef  HPX_HAS_DLOPEN
#  define HPX_HAS_DLOPEN 1
# endif
#endif

#if defined(HPX_MSVC)
#include <hpx/util/plugin/detail/dll_windows.hpp>
#elif defined(HPX_HAS_DLOPEN)
#include <hpx/util/plugin/detail/dll_dlopen.hpp>
#else
#error "Hpx.Plugin: your platform is not supported by this library."
#endif

#endif<|MERGE_RESOLUTION|>--- conflicted
+++ resolved
@@ -6,14 +6,9 @@
 #ifndef HPX_DLL_HPP_HK_2005_11_06
 #define HPX_DLL_HPP_HK_2005_11_06
 
-<<<<<<< HEAD
+#include <hpx/config.hpp>
+
 #ifndef HPX_MSVC
-=======
-#include <hpx/config.hpp>
-#include <boost/config.hpp>
-
-#ifndef BOOST_WINDOWS
->>>>>>> 17168bd9
 # ifndef  HPX_HAS_DLOPEN
 #  define HPX_HAS_DLOPEN 1
 # endif
