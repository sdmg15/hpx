//  Copyright (c) 2017 Agustin Berge
//  Copyright (c) 2017 Google
//
//  Distributed under the Boost Software License, Version 1.0. (See accompanying
//  file LICENSE_1_0.txt or copy at http://www.boost.org/LICENSE_1_0.txt)

#ifndef HPX_EXCEPTION_INFO_HPP
#define HPX_EXCEPTION_INFO_HPP

#include <hpx/config.hpp>
#include <hpx/error_code.hpp>
#include <hpx/util/detail/pack.hpp>
#include <hpx/util/tuple.hpp>

#include <cstddef>
#include <exception>
#include <memory>
#include <type_traits>
#include <typeinfo>
#include <utility>

#if defined(HPX_WINDOWS)
#  include <excpt.h>
#  undef exception_info
#endif

namespace hpx
{
    ///////////////////////////////////////////////////////////////////////////
    template <typename Tag, typename Type>
    struct error_info
    {
        using tag = Tag;
        using type = Type;

        explicit error_info(Type const& value)
          : _value(value)
        {}

        explicit error_info(Type&& value)
          : _value(std::forward<Type>(value))
        {}

        Type _value;
    };

#define HPX_DEFINE_ERROR_INFO(NAME, TYPE)                                     \
    struct NAME : ::hpx::error_info<NAME, TYPE>                               \
    {                                                                         \
        explicit NAME(TYPE const& value)                                      \
          : error_info(value)                                                 \
        {}                                                                    \
                                                                              \
        explicit NAME(TYPE&& value)                                           \
          : error_info(::std::forward<TYPE>(value))                           \
        {}                                                                    \
    }                                                                         \
/**/

    ///////////////////////////////////////////////////////////////////////////
    namespace detail
    {
        class exception_info_node_base
        {
        public:
            virtual ~exception_info_node_base() = default;
            virtual void const* lookup(std::type_info const& tag) const noexcept = 0;

            std::shared_ptr<exception_info_node_base> next;
        };

        template <typename ...Ts>
        class exception_info_node
          : public exception_info_node_base
        {
        public:
            template <typename ...ErrorInfo>
            explicit exception_info_node(
                ErrorInfo&&... tagged_values)
              : data(tagged_values._value...)
            {}

            template <std::size_t ...Is>
            void const* _lookup(
                util::detail::pack_c<std::size_t, Is...>,
                std::type_info const& tag) const noexcept
            {
                using entry_type = std::pair<std::type_info const&, void const*>;
                entry_type const entries[] = {
                    {typeid(typename Ts::tag), std::addressof(util::get<Is>(data))}...
                };

                for (auto const& entry : entries)
                {
                    if (entry.first == tag)
                        return entry.second;
                }
                return nullptr;
            }

            void const* lookup(std::type_info const& tag) const noexcept override
            {
                using indices_pack =
                    typename util::detail::make_index_pack<sizeof...(Ts)>::type;
                if (void const* value = _lookup(indices_pack(), tag))
                    return value;

                return next ? next->lookup(tag) : nullptr;
            }

            using exception_info_node_base::next;
            util::tuple<typename Ts::type...> data;
        };
    }

    ///////////////////////////////////////////////////////////////////////////
    class exception_info
    {
        using node_ptr = std::shared_ptr<detail::exception_info_node_base>;

    public:
        exception_info() noexcept
          : _data(nullptr)
        {}

        exception_info(exception_info const& other) noexcept = default;
        exception_info(exception_info&& other) noexcept = default;

        exception_info& operator=(exception_info const& other) noexcept = default;
        exception_info& operator=(exception_info&& other) noexcept = default;

        virtual ~exception_info() = default;

<<<<<<< HEAD
        char const* file_name() const noexcept
        {
            return _file;
        }

        int line() const noexcept
        {
            return _line;
        }

        char const* function_name() const noexcept
        {
            return _function;
        }

        template <typename ...ErrorInfo>
        exception_info& set(ErrorInfo&&... tagged_values)
=======
        template <typename ...Tags, typename ...Types>
        exception_info& set(error_info<Tags, Types>&&... tagged_values)
>>>>>>> 5640334e
        {
            using node_type = detail::exception_info_node<
                ErrorInfo...>;

            node_ptr node = std::make_shared<node_type>(std::move(tagged_values)...);
            node->next = std::move(_data);
            _data = std::move(node);
            return *this;
        }

        template <typename Tag>
        typename Tag::type const* get() const noexcept
        {
            auto const* data = _data.get();
            return static_cast<typename Tag::type const*>(
                data ? data->lookup(typeid(typename Tag::tag)) : nullptr);
        }

    private:
        node_ptr _data;
    };

    ///////////////////////////////////////////////////////////////////////////
    namespace detail
    {
        struct exception_with_info_base
          : public exception_info
        {
            exception_with_info_base(std::type_info const& type, exception_info xi)
              : exception_info(std::move(xi))
              , type(type)
            {}

            std::type_info const& type;
        };

        template <typename E>
        struct exception_with_info
          : public E
          , public exception_with_info_base
        {
            explicit exception_with_info(E const& e, exception_info xi)
              : E(e)
              , exception_with_info_base(typeid(E), std::move(xi))
            {}

            explicit exception_with_info(E&& e, exception_info xi)
              : E(std::move(e))
              , exception_with_info_base(typeid(E), std::move(xi))
            {}
        };
    }

    template <typename E> HPX_ATTRIBUTE_NORETURN
    void throw_with_info(E&& e, exception_info&& xi = exception_info())
    {
        using ED = typename std::decay<E>::type;
        static_assert(
#if defined(HPX_HAVE_CXX14_STD_IS_FINAL)
            std::is_class<ED>::value && !std::is_final<ED>::value,
#else
            std::is_class<ED>::value,
#endif
            "E shall be a valid base class");
        static_assert(
            !std::is_base_of<exception_info, ED>::value,
            "E shall not derive from exception_info");

        throw detail::exception_with_info<ED>(std::forward<E>(e), std::move(xi));
    }

    template <typename E> HPX_ATTRIBUTE_NORETURN
    void throw_with_info(E&& e, exception_info const& xi)
    {
        throw_with_info(std::forward<E>(e), exception_info(xi));
    }

    ///////////////////////////////////////////////////////////////////////////
    template <typename E>
    exception_info* get_exception_info(E& e)
    {
        return dynamic_cast<exception_info*>(std::addressof(e));
    }

    template <typename E>
    exception_info const* get_exception_info(E const& e)
    {
        return dynamic_cast<exception_info const*>(std::addressof(e));
    }

    ///////////////////////////////////////////////////////////////////////////
    template <typename E, typename F>
    auto invoke_with_exception_info(E const& e, F&& f)
      -> decltype(std::forward<F>(f)(std::declval<exception_info const*>()))
    {
        return std::forward<F>(f)(
            dynamic_cast<exception_info const*>(std::addressof(e)));
    }

    template <typename F>
    auto invoke_with_exception_info(std::exception_ptr const& p, F&& f)
      -> decltype(std::forward<F>(f)(std::declval<exception_info const*>()))
    {
        try
        {
            if (p) std::rethrow_exception(p);
        } catch (exception_info const& xi) {
            return std::forward<F>(f)(&xi);
        } catch (...) {
        }
        return std::forward<F>(f)(nullptr);
    }

    template <typename F>
    auto invoke_with_exception_info(hpx::error_code const& ec, F&& f)
      -> decltype(std::forward<F>(f)(std::declval<exception_info const*>()))
    {
        return invoke_with_exception_info(
            detail::access_exception(ec), std::forward<F>(f));
    }
}

#endif /*HPX_EXCEPTION_INFO_HPP*/<|MERGE_RESOLUTION|>--- conflicted
+++ resolved
@@ -131,28 +131,8 @@
 
         virtual ~exception_info() = default;
 
-<<<<<<< HEAD
-        char const* file_name() const noexcept
-        {
-            return _file;
-        }
-
-        int line() const noexcept
-        {
-            return _line;
-        }
-
-        char const* function_name() const noexcept
-        {
-            return _function;
-        }
-
         template <typename ...ErrorInfo>
         exception_info& set(ErrorInfo&&... tagged_values)
-=======
-        template <typename ...Tags, typename ...Types>
-        exception_info& set(error_info<Tags, Types>&&... tagged_values)
->>>>>>> 5640334e
         {
             using node_type = detail::exception_info_node<
                 ErrorInfo...>;
