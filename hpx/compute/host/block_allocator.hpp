///////////////////////////////////////////////////////////////////////////////
//  Copyright (c) 2016 Thomas Heller
//
//  Distributed under the Boost Software License, Version 1.0. (See accompanying
//  file LICENSE_1_0.txt or copy at http://www.boost.org/LICENSE_1_0.txt)
///////////////////////////////////////////////////////////////////////////////

#ifndef HPX_COMPUTE_HOST_BLOCK_ALLOCATOR_HPP
#define HPX_COMPUTE_HOST_BLOCK_ALLOCATOR_HPP

#include <hpx/config.hpp>

#include <hpx/compute/host/block_executor.hpp>
#include <hpx/compute/host/target.hpp>
#include <hpx/parallel/algorithms/for_each.hpp>
#include <hpx/parallel/execution_policy.hpp>
#include <hpx/parallel/executors/static_chunk_size.hpp>
#include <hpx/parallel/util/cancellation_token.hpp>
#include <hpx/parallel/util/partitioner_with_cleanup.hpp>
#include <hpx/runtime/threads/executors/thread_pool_attached_executors.hpp>
#include <hpx/runtime/threads/topology.hpp>
#include <hpx/util/functional/new.hpp>
#include <hpx/util/invoke_fused.hpp>
#include <hpx/util/tuple.hpp>

#include <boost/range/iterator_range_core.hpp>

#include <limits>
#include <type_traits>
#include <utility>
#include <vector>

namespace hpx { namespace compute { namespace host
{
    /// The block_allocator allocates blocks of memory evenly divided onto the
    /// passed vector of targets. This is done by using first touch memory
    /// placement. (maybe better methods will be used in the future...);
    ///
    /// This allocator can be used to write NUMA aware algorithms:
    ///
    /// typedef hpx::compute::host::block_allocator<int> allocator_type;
    /// typedef hpx::compute::vector<int, allocator_type> vector_type;
    ///
    /// auto numa_nodes = hpx::compute::host::numa_domains();
    /// std::size_t N = 2048;
    /// vector_type v(N, allocator_type(numa_nodes));
    ///
    template <typename T, typename Executor =
        hpx::threads::executors::local_priority_queue_attached_executor>
    struct block_allocator
    {
        typedef T value_type;
        typedef T* pointer;
        typedef const T* const_pointer;
        typedef T& reference;
        typedef T const& const_reference;
        typedef std::size_t size_type;
        typedef std::ptrdiff_t difference_type;

        typedef Executor executor_type;

        template <typename U>
        struct rebind
        {
            typedef block_allocator<U> other;
        };

        typedef std::false_type is_always_equal;
        typedef std::true_type propagate_on_container_move_assignment;

        typedef std::vector<host::target> target_type;

        block_allocator()
          : executor_(target_type(1))
        {}

        block_allocator(target_type const& targets)
          : executor_(targets)
        {}

        block_allocator(target_type && targets)
          : executor_(targets)
        {}

        block_allocator(block_allocator const& alloc)
          : executor_(alloc.executor_)
        {}

        block_allocator(block_allocator&& alloc)
          : executor_(std::move(alloc.executor_))
        {}

        template <typename U>
        block_allocator(block_allocator<U> const& alloc)
          : executor_(alloc.executor_)
        {}

        template <typename U>
        block_allocator(block_allocator<U>&& alloc)
          : executor_(std::move(alloc.executor_))
        {}

        // Returns the actual address of x even in presence of overloaded
        // operator&
        pointer address(reference x) const HPX_NOEXCEPT
        {
            return &x;
        }

        const_pointer address(const_reference x) const HPX_NOEXCEPT
        {
            return &x;
        }

        // Allocates n * sizeof(T) bytes of uninitialized storage by calling
        // topo.allocate(). The pointer hint may be used to provide locality of
        // reference: the allocator, if supported by the implementation, will
        // attempt to allocate the new memory block as close as possible to hint.
<<<<<<< HEAD
        pointer allocate(size_type n, std::allocator<void>::const_pointer hint = nullptr)
=======
        pointer allocate(size_type n,
            std::allocator<void>::const_pointer hint = nullptr)
>>>>>>> a8c21ab2
        {
            return reinterpret_cast<pointer>(
                hpx::threads::get_topology().allocate(n * sizeof(T)));
        }

        // Deallocates the storage referenced by the pointer p, which must be a
        // pointer obtained by an earlier call to allocate(). The argument n
        // must be equal to the first argument of the call to allocate() that
        // originally produced p; otherwise, the behavior is undefined.
        void deallocate(pointer p, size_type n)
        {
            hpx::threads::get_topology().deallocate(p, n);
        }

        // Returns the maximum theoretically possible value of n, for which the
        // call allocate(n, 0) could succeed. In most implementations, this
        // returns std::numeric_limits<size_type>::max() / sizeof(value_type).
        size_type max_size() const HPX_NOEXCEPT
        {
            return (std::numeric_limits<size_type>::max)();
        }

    public:
        // Constructs count objects of type T in allocated uninitialized
        // storage pointed to by p, using placement-new. This will use the
        // underlying executors to distribute the memory according to
        // first touch memory placement.
        template <typename U, typename ... Args>
        void bulk_construct(U* p, std::size_t count, Args &&... args)
        {
            auto irange = boost::irange(std::size_t(0), count);
            auto policy =
                hpx::parallel::par
                    .on(executor_)
                    .with(hpx::parallel::static_chunk_size());

            typedef boost::range_detail::integer_iterator<std::size_t>
                iterator_type;
            typedef std::pair<iterator_type, iterator_type> partition_result_type;

            typedef parallel::util::partitioner_with_cleanup<
                    decltype(policy), void, partition_result_type
                > partitioner;
            typedef parallel::util::cancellation_token<
                    parallel::util::detail::no_data
                > cancellation_token;

            auto && arguments =
                hpx::util::forward_as_tuple(std::forward<Args>(args)...);

            cancellation_token tok;
            partitioner::call(std::move(policy),
                boost::begin(irange), count,
                [&arguments, p, tok](iterator_type it, std::size_t part_size)
                    mutable -> partition_result_type
                {
                    iterator_type last =
                        parallel::util::loop_with_cleanup_n_with_token(
                            it, part_size, tok,
                            [&arguments, p](iterator_type it)
                            {
                                using hpx::util::functional::placement_new_one;
                                hpx::util::invoke_fused(
                                    placement_new_one<U>(p + *it), arguments);
                            },
                            // cleanup function, called for all elements of
                            // current partition which succeeded before exception
                            [p](iterator_type it)
                            {
                                (p + *it)->~U();
                            });
                    return std::make_pair(it, last);
                },
                // finalize, called once if no error occurred
                [](std::vector<hpx::future<partition_result_type> > &&)
                {
                    // do nothing
                },
                // cleanup function, called for each partition which
                // didn't fail, but only if at least one failed
                [p](partition_result_type && r) -> void
                {
                    while (r.first != r.second)
                    {
                        (p + *r.first)->~U();
                        ++r.first;
                    }
                });
        }

        // Constructs an object of type T in allocated uninitialized storage
        // pointed to by p, using placement-new
        template <typename U, typename ... Args>
        void construct(U* p, Args &&... args)
        {
            executor_.execute(
                hpx::util::functional::placement_new<U>(),
                p, std::forward<Args>(args)...);
        }

        // Calls the destructor of count objects pointed to by p
        template <typename U>
        void bulk_destroy(U* p, std::size_t count)
        {
            // keep memory locality, use executor...
            auto irange = boost::irange(std::size_t(0), count);
            hpx::parallel::for_each(
                hpx::parallel::par
                    .on(executor_)
                    .with(hpx::parallel::static_chunk_size()),
                boost::begin(irange), boost::end(irange),
                [p](std::size_t i)
                {
                    (p + i)->~U();
                }
            );
        }

        // Calls the destructor of the object pointed to by p
        template <typename U>
        void destroy(U* p)
        {
            p->~U();
        }

        // Access the underlying target (device)
        target_type const& target() const HPX_NOEXCEPT
        {
            return executor_.targets();
        }

    private:
        block_executor<executor_type> executor_;
    };
}}}

#endif<|MERGE_RESOLUTION|>--- conflicted
+++ resolved
@@ -116,12 +116,8 @@
         // topo.allocate(). The pointer hint may be used to provide locality of
         // reference: the allocator, if supported by the implementation, will
         // attempt to allocate the new memory block as close as possible to hint.
-<<<<<<< HEAD
-        pointer allocate(size_type n, std::allocator<void>::const_pointer hint = nullptr)
-=======
         pointer allocate(size_type n,
             std::allocator<void>::const_pointer hint = nullptr)
->>>>>>> a8c21ab2
         {
             return reinterpret_cast<pointer>(
                 hpx::threads::get_topology().allocate(n * sizeof(T)));
