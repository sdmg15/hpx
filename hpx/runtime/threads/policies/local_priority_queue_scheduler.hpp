//  Copyright (c) 2007-2016 Hartmut Kaiser
//  Copyright (c) 2011      Bryce Lelbach
//
//  Distributed under the Boost Software License, Version 1.0. (See accompanying
//  file LICENSE_1_0.txt or copy at http://www.boost.org/LICENSE_1_0.txt)

#if !defined(HPX_THREADMANAGER_SCHEDULING_LOCAL_PRIORITY_QUEUE_MAR_15_2011_0926AM)
#define HPX_THREADMANAGER_SCHEDULING_LOCAL_PRIORITY_QUEUE_MAR_15_2011_0926AM

#include <hpx/config.hpp>
#include <hpx/runtime/threads/policies/affinity_data.hpp>
#include <hpx/runtime/threads/policies/scheduler_base.hpp>
#include <hpx/runtime/threads/policies/thread_queue.hpp>
#include <hpx/runtime/threads/thread_data.hpp>
#include <hpx/runtime/threads/topology.hpp>
#include <hpx/runtime/threads_fwd.hpp>
#include <hpx/throw_exception.hpp>
#include <hpx/util/logging.hpp>
#include <hpx/util_fwd.hpp>

#include <boost/atomic.hpp>
#include <boost/exception_ptr.hpp>

#include <cstddef>
#include <cstdint>
#include <memory>
#include <string>
#include <type_traits>
#include <vector>

#include <hpx/config/warnings_prefix.hpp>

// TODO: add branch prediction and function heat

///////////////////////////////////////////////////////////////////////////////
namespace hpx { namespace threads { namespace policies
{
#ifdef HPX_HAVE_THREAD_MINIMAL_DEADLOCK_DETECTION
    ///////////////////////////////////////////////////////////////////////////
    // We globally control whether to do minimal deadlock detection using this
    // global bool variable. It will be set once by the runtime configuration
    // startup code
    extern bool minimal_deadlock_detection;
#endif

    ///////////////////////////////////////////////////////////////////////////
    /// The local_priority_queue_scheduler maintains exactly one queue of work
    /// items (threads) per OS thread, where this OS thread pulls its next work
    /// from. Additionally it maintains separate queues: several for high
    /// priority threads and one for low priority threads.
    /// High priority threads are executed by the first N OS threads before any
    /// other work is executed. Low priority threads are executed by the last
    /// OS thread whenever no other work is available.
    template <typename Mutex
            , typename PendingQueuing
            , typename StagedQueuing
            , typename TerminatedQueuing
             >
    class local_priority_queue_scheduler : public scheduler_base
    {
    protected:
        // The maximum number of active threads this thread manager should
        // create. This number will be a constraint only as long as the work
        // items queue is not empty. Otherwise the number of active threads
        // will be incremented in steps equal to the \a min_add_new_count
        // specified above.
        // FIXME: this is specified both here, and in thread_queue.
        enum { max_thread_count = 1000 };

    public:
        typedef std::false_type has_periodic_maintenance;

        typedef thread_queue<
            Mutex, PendingQueuing, StagedQueuing, TerminatedQueuing
        > thread_queue_type;

        // the scheduler type takes two initialization parameters:
        //    the number of queues
        //    the number of high priority queues
        //    the maxcount per queue
        struct init_parameter
        {
            init_parameter()
              : num_queues_(1),
                num_high_priority_queues_(1),
                max_queue_thread_count_(max_thread_count),
                numa_sensitive_(0),
                description_("local_priority_queue_scheduler")
            {}

            init_parameter(std::size_t num_queues,
                    std::size_t num_high_priority_queues = std::size_t(-1),
                    std::size_t max_queue_thread_count = max_thread_count,
                    std::size_t numa_sensitive = 0,
                    char const* description = "local_priority_queue_scheduler")
              : num_queues_(num_queues),
                num_high_priority_queues_(
                    num_high_priority_queues == std::size_t(-1) ?
                        num_queues : num_high_priority_queues),
                max_queue_thread_count_(max_queue_thread_count),
                numa_sensitive_(numa_sensitive),
                description_(description)
            {}

            init_parameter(std::size_t num_queues, char const* description)
              : num_queues_(num_queues),
                num_high_priority_queues_(num_queues),
                max_queue_thread_count_(max_thread_count),
                numa_sensitive_(false),
                description_(description)
            {}

            std::size_t num_queues_;
            std::size_t num_high_priority_queues_;
            std::size_t max_queue_thread_count_;
            std::size_t numa_sensitive_;
            char const* description_;
        };
        typedef init_parameter init_parameter_type;

        local_priority_queue_scheduler(init_parameter_type const& init,
                bool deferred_initialization = true)
          : scheduler_base(init.num_queues_, init.description_),
            max_queue_thread_count_(init.max_queue_thread_count_),
            queues_(init.num_queues_),
            high_priority_queues_(init.num_high_priority_queues_),
            low_priority_queue_(init.max_queue_thread_count_),
            curr_queue_(0),
            numa_sensitive_(init.numa_sensitive_)
        {
            victim_threads_.clear();
            victim_threads_.resize(init.num_queues_);

            if (!deferred_initialization)
            {
                BOOST_ASSERT(init.num_queues_ != 0);
                for (std::size_t i = 0; i < init.num_queues_; ++i)
                    queues_[i] = new thread_queue_type(init.max_queue_thread_count_);

                BOOST_ASSERT(init.num_high_priority_queues_ != 0);
                BOOST_ASSERT(init.num_high_priority_queues_ <= init.num_queues_);
                for (std::size_t i = 0; i < init.num_high_priority_queues_; ++i) {
                    high_priority_queues_[i] =
                        new thread_queue_type(init.max_queue_thread_count_);
                }
            }
        }

        virtual ~local_priority_queue_scheduler()
        {
            for (std::size_t i = 0; i != queues_.size(); ++i)
                delete queues_[i];
            for (std::size_t i = 0; i != high_priority_queues_.size(); ++i)
                delete high_priority_queues_[i];
        }

        bool numa_sensitive() const { return numa_sensitive_ != 0; }

        static std::string get_scheduler_name()
        {
            return "local_priority_queue_scheduler";
        }

#ifdef HPX_HAVE_THREAD_CREATION_AND_CLEANUP_RATES
        std::uint64_t get_creation_time(bool reset)
        {
            std::uint64_t time = 0;

            for (std::size_t i = 0; i != high_priority_queues_.size(); ++i)
                time += high_priority_queues_[i]->get_creation_time(reset);

            time += low_priority_queue_.get_creation_time(reset);

            for (std::size_t i = 0; i != queues_.size(); ++i)
                time += queues_[i]->get_creation_time(reset);

            return time;
        }

        std::uint64_t get_cleanup_time(bool reset)
        {
            std::uint64_t time = 0;

            for (std::size_t i = 0; i != high_priority_queues_.size(); ++i)
                time += high_priority_queues_[i]->
                    get_cleanup_time(reset);

            time += low_priority_queue_.get_cleanup_time(reset);

            for (std::size_t i = 0; i != queues_.size(); ++i)
                time += queues_[i]->get_cleanup_time(reset);

            return time;
        }
#endif

#ifdef HPX_HAVE_THREAD_STEALING_COUNTS
        std::int64_t get_num_pending_misses(std::size_t num_thread, bool reset)
        {
            std::int64_t num_pending_misses = 0;
            if (num_thread == std::size_t(-1))
            {
                for (std::size_t i = 0; i != high_priority_queues_.size(); ++i)
                    num_pending_misses += high_priority_queues_[i]->
                        get_num_pending_misses(reset);

                for (std::size_t i = 0; i != queues_.size(); ++i)
                    num_pending_misses += queues_[i]->
                        get_num_pending_misses(reset);

                num_pending_misses += low_priority_queue_.
                    get_num_pending_misses(reset);

                return num_pending_misses;
            }

            num_pending_misses += queues_[num_thread]->
                get_num_pending_misses(reset);

            if (num_thread < high_priority_queues_.size())
            {
                num_pending_misses += high_priority_queues_[num_thread]->
                    get_num_pending_misses(reset);
            }
            if (num_thread == 0)
            {
                num_pending_misses += low_priority_queue_.
                    get_num_pending_misses(reset);
            }
            return num_pending_misses;
        }

        std::int64_t get_num_pending_accesses(std::size_t num_thread, bool reset)
        {
            std::int64_t num_pending_accesses = 0;
            if (num_thread == std::size_t(-1))
            {
                for (std::size_t i = 0; i != high_priority_queues_.size(); ++i)
                    num_pending_accesses += high_priority_queues_[i]->
                        get_num_pending_accesses(reset);

                for (std::size_t i = 0; i != queues_.size(); ++i)
                    num_pending_accesses += queues_[i]->
                        get_num_pending_accesses(reset);

                num_pending_accesses += low_priority_queue_.
                    get_num_pending_accesses(reset);

                return num_pending_accesses;
            }

            num_pending_accesses += queues_[num_thread]->
                get_num_pending_accesses(reset);

            if (num_thread < high_priority_queues_.size())
            {
                num_pending_accesses += high_priority_queues_[num_thread]->
                    get_num_pending_accesses(reset);
            }
            if (num_thread == 0)
            {
                num_pending_accesses += low_priority_queue_.
                    get_num_pending_accesses(reset);
            }
            return num_pending_accesses;
        }

        std::int64_t get_num_stolen_from_pending(std::size_t num_thread, bool reset)
        {
            std::int64_t num_stolen_threads = 0;
            if (num_thread == std::size_t(-1))
            {
                for (std::size_t i = 0; i != high_priority_queues_.size(); ++i)
                    num_stolen_threads += high_priority_queues_[i]->
                        get_num_stolen_from_pending(reset);

                for (std::size_t i = 0; i != queues_.size(); ++i)
                    num_stolen_threads += queues_[i]->
                        get_num_stolen_from_pending(reset);

                num_stolen_threads += low_priority_queue_.
                    get_num_stolen_from_pending(reset);

                return num_stolen_threads;
            }

            num_stolen_threads += queues_[num_thread]->
                get_num_stolen_from_pending(reset);

            if (num_thread < high_priority_queues_.size())
            {
                num_stolen_threads += high_priority_queues_[num_thread]->
                    get_num_stolen_from_pending(reset);
            }
            if (num_thread == 0)
            {
                num_stolen_threads += low_priority_queue_.
                    get_num_stolen_from_pending(reset);
            }
            return num_stolen_threads;
        }

        std::int64_t get_num_stolen_to_pending(std::size_t num_thread, bool reset)
        {
            std::int64_t num_stolen_threads = 0;
            if (num_thread == std::size_t(-1))
            {
                for (std::size_t i = 0; i != high_priority_queues_.size(); ++i)
                    num_stolen_threads += high_priority_queues_[i]->
                        get_num_stolen_to_pending(reset);

                for (std::size_t i = 0; i != queues_.size(); ++i)
                    num_stolen_threads += queues_[i]->
                        get_num_stolen_to_pending(reset);

                num_stolen_threads += low_priority_queue_.
                    get_num_stolen_to_pending(reset);

                return num_stolen_threads;
            }

            num_stolen_threads += queues_[num_thread]->
                get_num_stolen_to_pending(reset);

            if (num_thread < high_priority_queues_.size())
            {
                num_stolen_threads += high_priority_queues_[num_thread]->
                    get_num_stolen_to_pending(reset);
            }
            if (num_thread == 0)
            {
                num_stolen_threads += low_priority_queue_.
                    get_num_stolen_to_pending(reset);
            }
            return num_stolen_threads;
        }

        std::int64_t get_num_stolen_from_staged(std::size_t num_thread, bool reset)
        {
            std::int64_t num_stolen_threads = 0;
            if (num_thread == std::size_t(-1))
            {
                for (std::size_t i = 0; i != high_priority_queues_.size(); ++i)
                    num_stolen_threads += high_priority_queues_[i]->
                        get_num_stolen_from_staged(reset);

                for (std::size_t i = 0; i != queues_.size(); ++i)
                    num_stolen_threads += queues_[i]->
                        get_num_stolen_from_staged(reset);

                num_stolen_threads += low_priority_queue_.
                    get_num_stolen_from_staged(reset);

                return num_stolen_threads;
            }

            num_stolen_threads += queues_[num_thread]->
                get_num_stolen_from_staged(reset);

            if (num_thread < high_priority_queues_.size())
            {
                num_stolen_threads += high_priority_queues_[num_thread]->
                    get_num_stolen_from_staged(reset);
            }
            if (num_thread == 0)
            {
                num_stolen_threads += low_priority_queue_.
                    get_num_stolen_from_staged(reset);
            }
            return num_stolen_threads;
        }

        std::int64_t get_num_stolen_to_staged(std::size_t num_thread, bool reset)
        {
            std::int64_t num_stolen_threads = 0;
            if (num_thread == std::size_t(-1))
            {
                for (std::size_t i = 0; i != high_priority_queues_.size(); ++i)
                    num_stolen_threads += high_priority_queues_[i]->
                        get_num_stolen_to_staged(reset);

                for (std::size_t i = 0; i != queues_.size(); ++i)
                    num_stolen_threads += queues_[i]->
                        get_num_stolen_to_staged(reset);

                num_stolen_threads += low_priority_queue_.
                    get_num_stolen_to_staged(reset);

                return num_stolen_threads;
            }

            num_stolen_threads += queues_[num_thread]->
                get_num_stolen_to_staged(reset);

            if (num_thread < high_priority_queues_.size())
            {
                num_stolen_threads += high_priority_queues_[num_thread]->
                    get_num_stolen_to_staged(reset);
            }
            if (num_thread == 0)
            {
                num_stolen_threads += low_priority_queue_.
                    get_num_stolen_to_staged(reset);
            }
            return num_stolen_threads;
        }
#endif

        ///////////////////////////////////////////////////////////////////////
        void abort_all_suspended_threads()
        {
            for (std::size_t i = 0; i != queues_.size(); ++i)
                queues_[i]->abort_all_suspended_threads();

            for (std::size_t i = 0; i != high_priority_queues_.size(); ++i)
                high_priority_queues_[i]->abort_all_suspended_threads();

            low_priority_queue_.abort_all_suspended_threads();
        }

        ///////////////////////////////////////////////////////////////////////
        bool cleanup_terminated(bool delete_all = false)
        {
            bool empty = true;
            for (std::size_t i = 0; i != queues_.size(); ++i)
                empty = queues_[i]->cleanup_terminated(delete_all) && empty;
            if (!delete_all)
                return empty;

            for (std::size_t i = 0; i != high_priority_queues_.size(); ++i)
                empty = high_priority_queues_[i]->
                    cleanup_terminated(delete_all) && empty;

            empty = low_priority_queue_.cleanup_terminated(delete_all) && empty;
            return empty;
        }

        ///////////////////////////////////////////////////////////////////////
        // create a new thread and schedule it if the initial state is equal to
        // pending
        void create_thread(thread_init_data& data, thread_id_type* id,
            thread_state_enum initial_state, bool run_now, error_code& ec,
            std::size_t num_thread)
        {
#ifdef HPX_HAVE_THREAD_TARGET_ADDRESS
//             // try to figure out the NUMA node where the data lives
//             if (numa_sensitive_ && std::size_t(-1) == num_thread) {
//                 mask_cref_type mask =
//                     topology_.get_thread_affinity_mask_from_lva(data.lva);
//                 if (any(mask)) {
//                     num_thread = find_first(mask);
//                 }
//             }
#endif
            std::size_t queue_size = queues_.size();

            if (std::size_t(-1) == num_thread)
                num_thread = curr_queue_++ % queue_size;

            if (num_thread >= queue_size)
                num_thread %= queue_size;

            // now create the thread
            if (data.priority == thread_priority_critical) {
                std::size_t num = num_thread % high_priority_queues_.size();
                high_priority_queues_[num]->create_thread(data, id,
                    initial_state, run_now, ec);
                return;
            }

            if (data.priority == thread_priority_boost) {
                data.priority = thread_priority_normal;
                std::size_t num = num_thread % high_priority_queues_.size();
                high_priority_queues_[num]->create_thread(data, id,
                    initial_state, run_now, ec);
                return;
            }

            if (data.priority == thread_priority_low) {
                low_priority_queue_.create_thread(data, id, initial_state,
                    run_now, ec);
                return;
            }

            HPX_ASSERT(num_thread < queue_size);
            queues_[num_thread]->create_thread(data, id, initial_state,
                run_now, ec);
        }

        /// Return the next thread to be executed, return false if none is
        /// available
        virtual bool get_next_thread(std::size_t num_thread,
            std::int64_t& idle_loop_count, threads::thread_data*& thrd)
        {
            std::size_t queues_size = queues_.size();
            std::size_t high_priority_queues = high_priority_queues_.size();

            HPX_ASSERT(num_thread < queues_size);
            thread_queue_type* this_high_priority_queue = nullptr;
            thread_queue_type* this_queue = queues_[num_thread];

            if (num_thread < high_priority_queues)
            {
                this_high_priority_queue = high_priority_queues_[num_thread];
                bool result = this_high_priority_queue->get_next_thread(thrd);

                this_high_priority_queue->increment_num_pending_accesses();
                if (result)
                    return true;
                this_high_priority_queue->increment_num_pending_misses();
            }

            {
                bool result = this_queue->get_next_thread(thrd);

                this_queue->increment_num_pending_accesses();
                if (result)
                    return true;
                this_queue->increment_num_pending_misses();

                bool have_staged = this_queue->
                    get_staged_queue_length(boost::memory_order_relaxed) != 0;

                // Give up, we should have work to convert.
                if (have_staged)
                    return false;
            }

            for (std::size_t idx: victim_threads_[num_thread])
            {
                HPX_ASSERT(idx != num_thread);

                if (idx < high_priority_queues &&
                    num_thread < high_priority_queues)
                {
                    thread_queue_type* q = high_priority_queues_[idx];
                    if (q->get_next_thread(thrd))
                    {
                        q->increment_num_stolen_from_pending();
                        this_high_priority_queue->
                            increment_num_stolen_to_pending();
                        return true;
                    }
                }

                if (queues_[idx]->get_next_thread(thrd))
                {
                    queues_[idx]->increment_num_stolen_from_pending();
                    this_queue->increment_num_stolen_to_pending();
                    return true;
                }
            }

            return low_priority_queue_.get_next_thread(thrd);
        }

        /// Schedule the passed thread
        void schedule_thread(threads::thread_data* thrd,
            std::size_t num_thread,
            thread_priority priority = thread_priority_normal)
        {
            if (std::size_t(-1) == num_thread)
                num_thread = curr_queue_++ % queues_.size();

            if (priority == thread_priority_critical ||
                priority == thread_priority_boost)
            {
                std::size_t num = num_thread % high_priority_queues_.size();
                high_priority_queues_[num]->schedule_thread(thrd);
            }
            else if (priority == thread_priority_low) {
                low_priority_queue_.schedule_thread(thrd);
            }
            else {
                HPX_ASSERT(num_thread < queues_.size());
                queues_[num_thread]->schedule_thread(thrd);
            }
        }

        void schedule_thread_last(threads::thread_data* thrd,
            std::size_t num_thread,
            thread_priority priority = thread_priority_normal)
        {
            if (std::size_t(-1) == num_thread)
                num_thread = curr_queue_++ % queues_.size();

            if (priority == thread_priority_critical ||
                priority == thread_priority_boost)
            {
                std::size_t num = num_thread % high_priority_queues_.size();
                high_priority_queues_[num]->schedule_thread(thrd, true);
            }
            else if (priority == thread_priority_low) {
                low_priority_queue_.schedule_thread(thrd, true);
            }
            else {
                HPX_ASSERT(num_thread < queues_.size());
                queues_[num_thread]->schedule_thread(thrd, true);
            }
        }

        /// Destroy the passed thread as it has been terminated
        bool destroy_thread(threads::thread_data* thrd, std::int64_t& busy_count)
        {
            for (std::size_t i = 0; i != high_priority_queues_.size(); ++i)
            {
                if (high_priority_queues_[i]->destroy_thread(thrd, busy_count))
                    return true;
            }

            for (std::size_t i = 0; i != queues_.size(); ++i)
            {
                if (queues_[i]->destroy_thread(thrd, busy_count))
                    return true;
            }

            if (low_priority_queue_.destroy_thread(thrd, busy_count))
                return true;

            // the thread has to belong to one of the queues, always
            HPX_ASSERT(false);

            return false;
        }

        ///////////////////////////////////////////////////////////////////////
        // This returns the current length of the queues (work items and new items)
        std::int64_t get_queue_length(std::size_t num_thread = std::size_t(-1)) const
        {
            // Return queue length of one specific queue.
            std::int64_t count = 0;
            if (std::size_t(-1) != num_thread) {
                HPX_ASSERT(num_thread < queues_.size());

                if (num_thread < high_priority_queues_.size())
                    count = high_priority_queues_[num_thread]->get_queue_length();

                if (num_thread == queues_.size()-1)
                    count += low_priority_queue_.get_queue_length();

                return count + queues_[num_thread]->get_queue_length();
            }

            // Cumulative queue lengths of all queues.
            for (std::size_t i = 0; i != high_priority_queues_.size(); ++i)
                count += high_priority_queues_[i]->get_queue_length();

            count += low_priority_queue_.get_queue_length();

            for (std::size_t i = 0; i != queues_.size(); ++i)
                count += queues_[i]->get_queue_length();

            return count;
        }

        ///////////////////////////////////////////////////////////////////////
        // Queries the current thread count of the queues.
        std::int64_t get_thread_count(thread_state_enum state = unknown,
            thread_priority priority = thread_priority_default,
            std::size_t num_thread = std::size_t(-1), bool reset = false) const
        {
            // Return thread count of one specific queue.
            std::int64_t count = 0;
            if (std::size_t(-1) != num_thread)
            {
                HPX_ASSERT(num_thread < queues_.size());

                switch (priority) {
                case thread_priority_default:
                    {
                        if (num_thread < high_priority_queues_.size())
                            count = high_priority_queues_[num_thread]->
                                get_thread_count(state);

                        if (queues_.size()-1 == num_thread)
                            count += low_priority_queue_.get_thread_count(state);

                        return count + queues_[num_thread]->get_thread_count(state);
                    }

                case thread_priority_low:
                    {
                        if (queues_.size()-1 == num_thread)
                            return low_priority_queue_.get_thread_count(state);
                        break;
                    }

                case thread_priority_normal:
                    return queues_[num_thread]->get_thread_count(state);

                case thread_priority_boost:
                case thread_priority_critical:
                    {
                        if (num_thread < high_priority_queues_.size())
                            return high_priority_queues_[num_thread]->
                            get_thread_count(state);
                        break;
                    }

                default:
                case thread_priority_unknown:
                    {
                        HPX_THROW_EXCEPTION(bad_parameter,
                            "local_priority_queue_scheduler::get_thread_count",
                            "unknown thread priority value (thread_priority_unknown)");
                        return 0;
                    }
                }
                return 0;
            }

            // Return the cumulative count for all queues.
            switch (priority) {
            case thread_priority_default:
                {
                    for (std::size_t i = 0; i != high_priority_queues_.size(); ++i)
                        count += high_priority_queues_[i]->get_thread_count(state);

                    count += low_priority_queue_.get_thread_count(state);

                    for (std::size_t i = 0; i != queues_.size(); ++i)
                        count += queues_[i]->get_thread_count(state);

                    break;
                }

            case thread_priority_low:
                return low_priority_queue_.get_thread_count(state);

            case thread_priority_normal:
                {
                    for (std::size_t i = 0; i != queues_.size(); ++i)
                        count += queues_[i]->get_thread_count(state);
                    break;
                }

            case thread_priority_boost:
            case thread_priority_critical:
                {
                    for (std::size_t i = 0; i != high_priority_queues_.size(); ++i)
                        count += high_priority_queues_[i]->get_thread_count(state);
                    break;
                }

            default:
            case thread_priority_unknown:
                {
                    HPX_THROW_EXCEPTION(bad_parameter,
                        "local_priority_queue_scheduler::get_thread_count",
                        "unknown thread priority value (thread_priority_unknown)");
                    return 0;
                }
            }
            return count;
        }

        ///////////////////////////////////////////////////////////////////////
        // Enumerate matching threads from all queues
        bool enumerate_threads(
            util::function_nonser<bool(thread_id_type)> const& f,
            thread_state_enum state = unknown) const
        {
            bool result = true;
            for (std::size_t i = 0; i != high_priority_queues_.size(); ++i)
            {
                result = result &&
                    high_priority_queues_[i]->enumerate_threads(f, state);
            }

            result = result && low_priority_queue_.enumerate_threads(f, state);

            for (std::size_t i = 0; i != queues_.size(); ++i)
            {
                result = result && queues_[i]->enumerate_threads(f, state);
            }
            return result;
        }

#ifdef HPX_HAVE_THREAD_QUEUE_WAITTIME
        ///////////////////////////////////////////////////////////////////////
        // Queries the current average thread wait time of the queues.
        std::int64_t get_average_thread_wait_time(
            std::size_t num_thread = std::size_t(-1)) const
        {
            // Return average thread wait time of one specific queue.
            std::uint64_t wait_time = 0;
            std::uint64_t count = 0;
            if (std::size_t(-1) != num_thread)
            {
                HPX_ASSERT(num_thread < queues_.size());

                if (num_thread < high_priority_queues_.size())
                {
                    wait_time = high_priority_queues_[num_thread]->
                        get_average_thread_wait_time();
                    ++count;
                }

                if (queues_.size()-1 == num_thread)
                {
                    wait_time += low_priority_queue_.
                        get_average_thread_wait_time();
                    ++count;
                }

                wait_time += queues_[num_thread]->get_average_thread_wait_time();
                return wait_time / (count + 1);
            }

            // Return the cumulative average thread wait time for all queues.
            for (std::size_t i = 0; i != high_priority_queues_.size(); ++i)
            {
                wait_time += high_priority_queues_[i]->get_average_thread_wait_time();
                ++count;
            }

            wait_time += low_priority_queue_.get_average_thread_wait_time();

            for (std::size_t i = 0; i != queues_.size(); ++i)
            {
                wait_time += queues_[i]->get_average_thread_wait_time();
                ++count;
            }

            return wait_time / (count + 1);
        }

        ///////////////////////////////////////////////////////////////////////
        // Queries the current average task wait time of the queues.
        std::int64_t get_average_task_wait_time(
            std::size_t num_thread = std::size_t(-1)) const
        {
            // Return average task wait time of one specific queue.
            std::uint64_t wait_time = 0;
            std::uint64_t count = 0;
            if (std::size_t(-1) != num_thread)
            {
                HPX_ASSERT(num_thread < queues_.size());

                if (num_thread < high_priority_queues_.size())
                {
                    wait_time = high_priority_queues_[num_thread]->
                        get_average_task_wait_time();
                    ++count;
                }

                if (queues_.size()-1 == num_thread)
                {
                    wait_time += low_priority_queue_.
                        get_average_task_wait_time();
                    ++count;
                }

                wait_time += queues_[num_thread]->get_average_task_wait_time();
                return wait_time / (count + 1);
            }

            // Return the cumulative average task wait time for all queues.
            for (std::size_t i = 0; i != high_priority_queues_.size(); ++i)
            {
                wait_time += high_priority_queues_[i]->
                    get_average_task_wait_time();
                ++count;
            }

            wait_time += low_priority_queue_.get_average_task_wait_time();

            for (std::size_t i = 0; i != queues_.size(); ++i)
            {
                wait_time += queues_[i]->get_average_task_wait_time();
                ++count;
            }

            return wait_time / (count + 1);
        }
#endif

        /// This is a function which gets called periodically by the thread
        /// manager to allow for maintenance tasks to be executed in the
        /// scheduler. Returns true if the OS thread calling this function
        /// has to be terminated (i.e. no more work has to be done).
        virtual bool wait_or_add_new(std::size_t num_thread, bool running,
            std::int64_t& idle_loop_count)
        {
            std::size_t added = 0;
            bool result = true;

            std::size_t high_priority_queues = high_priority_queues_.size();
            thread_queue_type* this_high_priority_queue = nullptr;
            thread_queue_type* this_queue = queues_[num_thread];

            if (num_thread < high_priority_queues)
            {
                this_high_priority_queue = high_priority_queues_[num_thread];
                result = this_high_priority_queue->wait_or_add_new(running,
                            idle_loop_count, added)
                        && result;
                if (0 != added) return result;
            }

            result = this_queue->wait_or_add_new(
                running, idle_loop_count, added) && result;
            if (0 != added) return result;

            for (std::size_t idx: victim_threads_[num_thread])
            {
                HPX_ASSERT(idx != num_thread);

                if (idx < high_priority_queues &&
                    num_thread < high_priority_queues)
                {
                    thread_queue_type* q =  high_priority_queues_[idx];
                    result = this_high_priority_queue->
                        wait_or_add_new(running, idle_loop_count,
                            added, q)
                      && result;

                    if (0 != added)
                    {
                        q->increment_num_stolen_from_staged(added);
                        this_high_priority_queue->
                            increment_num_stolen_to_staged(added);
                        return result;
                    }
                }

                result = this_queue->wait_or_add_new(running,
                    idle_loop_count, added, queues_[idx]) && result;
                if (0 != added)
                {
                    queues_[idx]->increment_num_stolen_from_staged(added);
                    this_queue->increment_num_stolen_to_staged(added);
                    return result;
                }
            }


#ifdef HPX_HAVE_THREAD_MINIMAL_DEADLOCK_DETECTION
            // no new work is available, are we deadlocked?
            if (HPX_UNLIKELY(minimal_deadlock_detection && LHPX_ENABLED(error)))
            {
                bool suspended_only = true;

                for (std::size_t i = 0; suspended_only && i != queues_.size(); ++i) {
                    suspended_only = queues_[i]->dump_suspended_threads(
                        i, idle_loop_count, running);
                }

                if (HPX_UNLIKELY(suspended_only)) {
                    if (running) {
                        LTM_(error) //-V128
                            << "queue(" << num_thread << "): "
                            << "no new work available, are we deadlocked?";
                    }
                    else {
                        LHPX_CONSOLE_(hpx::util::logging::level::error) //-V128
                              << "  [TM] " //-V128
                              << "queue(" << num_thread << "): "
                              << "no new work available, are we deadlocked?\n";
                    }
                }
            }
#endif

            result = low_priority_queue_.wait_or_add_new(running,
                idle_loop_count, added) && result;
            if (0 != added) return result;

            return result;
        }

        ///////////////////////////////////////////////////////////////////////
        void on_start_thread(std::size_t num_thread)
        {
            if (nullptr == queues_[num_thread])
            {
                queues_[num_thread] =
                    new thread_queue_type(max_queue_thread_count_);

                if (num_thread < high_priority_queues_.size())
                {
                    high_priority_queues_[num_thread] =
                        new thread_queue_type(max_queue_thread_count_);
                }
            }

            // forward this call to all queues etc.
            if (num_thread < high_priority_queues_.size())
                high_priority_queues_[num_thread]->on_start_thread(num_thread);
            if (num_thread == queues_.size()-1)
                low_priority_queue_.on_start_thread(num_thread);

            queues_[num_thread]->on_start_thread(num_thread);

            std::size_t num_threads = queues_.size();
            // get numa domain masks of all queues...
            std::vector<mask_type> numa_masks(num_threads);
            std::vector<mask_type> core_masks(num_threads);
            for (std::size_t i = 0; i != num_threads; ++i)
            {
                std::size_t num_pu = get_pu_num(i);
                numa_masks[i] =
                    topology_.get_numa_node_affinity_mask(num_pu, numa_sensitive_ != 0);
                core_masks[i] =
                    topology_.get_core_affinity_mask(num_pu, numa_sensitive_ != 0);
            }

            // iterate over the number of threads again to determine where to
            // steal from
<<<<<<< HEAD
            int radius = int((num_threads / 2.0) + 0.5);
//             if (radius > 128) radius = 128;
=======
            std::ptrdiff_t radius =
                static_cast<std::ptrdiff_t>((num_threads / 2.0) + 0.5);

>>>>>>> 5e840757
            victim_threads_[num_thread].reserve(num_threads);
            std::size_t num_pu = get_pu_num(num_thread);
            mask_cref_type pu_mask =
                topology_.get_thread_affinity_mask(num_pu, numa_sensitive_ != 0);
            mask_cref_type numa_mask = numa_masks[num_thread];
            mask_cref_type core_mask = core_masks[num_thread];
            // we allow the thread on the boundary of the NUMA domain to steal
            mask_type first_mask = mask_type();
            resize(first_mask, mask_size(pu_mask));

            std::size_t first = find_first(numa_mask);
            if (first != std::size_t(-1))
                set(first_mask, first);
            else
                first_mask = pu_mask;

            auto iterate = [&](hpx::util::function_nonser<bool(std::size_t)> f)
            {
                // check our neighbors in a radial fashion (left and right
                // alternating, increasing distance each iteration)
<<<<<<< HEAD
                int i = 1;
                for (; i < radius; ++i)
                {
                    int left = (int(num_thread) - i) % int(num_threads);
                    if (left < 0)
                        left = num_threads + left;
                    if (f(std::size_t(left)))
                    {
                        victim_threads_[num_thread].push_back(std::size_t(left));
=======
                std::ptrdiff_t i = 1;
                for (/**/; i < radius; ++i)
                {
                    std::ptrdiff_t left =
                        (static_cast<std::ptrdiff_t>(num_thread) - i) %
                            static_cast<std::ptrdiff_t>(num_threads);
                    if (left < 0)
                        left = static_cast<std::ptrdiff_t>(num_threads + left);

                    if (f(static_cast<std::size_t>(left)))
                    {
                        victim_threads_[num_thread].push_back(
                            static_cast<std::size_t>(left));
>>>>>>> 5e840757
                    }

                    std::size_t right = (num_thread + i) % num_threads;
                    if (f(right))
                    {
                        victim_threads_[num_thread].push_back(right);
                    }
                }
                if ((num_threads % 2) == 0)
                {
                    std::size_t right = (num_thread + i) % num_threads;
                    if (f(right))
                    {
                        victim_threads_[num_thread].push_back(right);
                    }
                }
            };

            // check for threads which share the same core...
            iterate(
                [&](std::size_t other_num_thread)
                {
                    return any(core_mask & core_masks[other_num_thread]);
                }
            );

            // check for threads which share the same numa domain...
            iterate(
                [&](std::size_t other_num_thread)
                {
                    return
                        !any(core_mask & core_masks[other_num_thread])
                        && any(numa_mask & numa_masks[other_num_thread]);
                }
            );

            // check for the rest and if we are numa aware
            if (numa_sensitive_ != 2 && any(first_mask & pu_mask))
            {
                iterate(
                    [&](std::size_t other_num_thread)
                    {
                        return !any(numa_mask & numa_masks[other_num_thread]);
                    }
                );
            }
        }

        void on_stop_thread(std::size_t num_thread)
        {
            if (num_thread < high_priority_queues_.size())
                high_priority_queues_[num_thread]->on_stop_thread(num_thread);
            if (num_thread == queues_.size()-1)
                low_priority_queue_.on_stop_thread(num_thread);

            queues_[num_thread]->on_stop_thread(num_thread);
        }

        void on_error(std::size_t num_thread, boost::exception_ptr const& e)
        {
            if (num_thread < high_priority_queues_.size())
                high_priority_queues_[num_thread]->on_error(num_thread, e);
            if (num_thread == queues_.size()-1)
                low_priority_queue_.on_error(num_thread, e);

            queues_[num_thread]->on_error(num_thread, e);
        }

        void reset_thread_distribution()
        {
            curr_queue_.store(0);
        }

    protected:
        boost::mutex void_mtx_;
        std::size_t max_queue_thread_count_;
        std::vector<thread_queue_type*> queues_;
        std::vector<thread_queue_type*> high_priority_queues_;
        thread_queue_type low_priority_queue_;
        boost::atomic<std::size_t> curr_queue_;
        std::size_t numa_sensitive_;

        std::vector<std::vector<std::size_t> > victim_threads_;
    };
}}}

#include <hpx/config/warnings_suffix.hpp>

#endif
<|MERGE_RESOLUTION|>--- conflicted
+++ resolved
@@ -1007,20 +1007,15 @@
 
             // iterate over the number of threads again to determine where to
             // steal from
-<<<<<<< HEAD
-            int radius = int((num_threads / 2.0) + 0.5);
-//             if (radius > 128) radius = 128;
-=======
             std::ptrdiff_t radius =
                 static_cast<std::ptrdiff_t>((num_threads / 2.0) + 0.5);
-
->>>>>>> 5e840757
             victim_threads_[num_thread].reserve(num_threads);
             std::size_t num_pu = get_pu_num(num_thread);
             mask_cref_type pu_mask =
                 topology_.get_thread_affinity_mask(num_pu, numa_sensitive_ != 0);
             mask_cref_type numa_mask = numa_masks[num_thread];
             mask_cref_type core_mask = core_masks[num_thread];
+
             // we allow the thread on the boundary of the NUMA domain to steal
             mask_type first_mask = mask_type();
             resize(first_mask, mask_size(pu_mask));
@@ -1035,31 +1030,19 @@
             {
                 // check our neighbors in a radial fashion (left and right
                 // alternating, increasing distance each iteration)
-<<<<<<< HEAD
                 int i = 1;
-                for (; i < radius; ++i)
-                {
-                    int left = (int(num_thread) - i) % int(num_threads);
-                    if (left < 0)
-                        left = num_threads + left;
-                    if (f(std::size_t(left)))
-                    {
-                        victim_threads_[num_thread].push_back(std::size_t(left));
-=======
-                std::ptrdiff_t i = 1;
                 for (/**/; i < radius; ++i)
                 {
                     std::ptrdiff_t left =
                         (static_cast<std::ptrdiff_t>(num_thread) - i) %
                             static_cast<std::ptrdiff_t>(num_threads);
                     if (left < 0)
-                        left = static_cast<std::ptrdiff_t>(num_threads + left);
-
-                    if (f(static_cast<std::size_t>(left)))
+                        left = num_threads + left;
+
+                    if (f(std::size_t(left)))
                     {
                         victim_threads_[num_thread].push_back(
                             static_cast<std::size_t>(left));
->>>>>>> 5e840757
                     }
 
                     std::size_t right = (num_thread + i) % num_threads;
