//  Copyright (c) 2007-2012 Hartmut Kaiser
//  Copyright (c)      2011 Bryce Lelbach
//
//  Distributed under the Boost Software License, Version 1.0. (See accompanying
//  file LICENSE_1_0.txt or copy at http://www.boost.org/LICENSE_1_0.txt)

#if !defined(HPX_APPLIER_APPLY_HELPER_JUN_25_2008_0917PM)
#define HPX_APPLIER_APPLY_HELPER_JUN_25_2008_0917PM

#include <boost/mpl/bool.hpp>

#include <hpx/hpx_fwd.hpp>
#include <hpx/exception.hpp>
#include <hpx/runtime/naming/address.hpp>
#include <hpx/runtime/applier/applier.hpp>
#include <hpx/runtime/actions/continuation.hpp>
#include <hpx/runtime/threads/thread_helpers.hpp>

namespace hpx { namespace applier { namespace detail
{
    ///////////////////////////////////////////////////////////////////////
    template <typename Action,
        typename DirectExecute = typename Action::direct_execution>
    struct apply_helper0;

    template <typename Action>
    struct apply_helper0<Action, boost::mpl::false_>
    {
        static void
        call (Action* act, naming::address::address_type lva,
            threads::thread_priority priority)
        {
            hpx::applier::register_work_plain(act->get_thread_function(lva),
                actions::detail::get_action_name<Action>(), lva,
                threads::pending, priority);
        }

        static void
        call (naming::address::address_type lva,
            threads::thread_priority priority)
        {
            hpx::applier::register_work_plain(
                Action::construct_thread_function(lva),
                actions::detail::get_action_name<Action>(), lva,
                threads::pending, priority);
        }

        static void
        call (actions::continuation_type& c, naming::address::address_type lva,
            threads::thread_priority priority)
        {
            hpx::applier::register_work_plain(
                Action::construct_thread_function(c, lva),
                actions::detail::get_action_name<Action>(), lva,
                threads::pending, priority);
        }
    };

    template <typename Action>
    struct apply_helper0<Action, boost::mpl::true_>
    {
        static void
        call (Action* act, naming::address::address_type lva,
            threads::thread_priority /*priority*/)
        {
            BOOST_ASSERT(false);    // shouldn't be called at all
        }

        // If local and to be directly executed, just call the function
        static void
        call (naming::address::address_type lva,
            threads::thread_priority /*priority*/)
        {
            Action::execute_function(lva);
        }

        static void
        call (actions::continuation_type& c, naming::address::address_type lva,
            threads::thread_priority /*priority*/)
        {
            try {
<<<<<<< HEAD
                c->trigger(Action::execute_function_nonvirt(lva));
=======
                c->trigger(boost::move(Action::execute_function(lva)));
>>>>>>> 3ef933a3
            }
            catch (hpx::exception const& e) {
                // make sure hpx::exceptions are propagated back to the client
                c->trigger_error(boost::current_exception());
            }
        }
    };

    ///////////////////////////////////////////////////////////////////////
    template <typename Action,
        typename DirectExecute = typename Action::direct_execution>
    struct apply_helper1;

    template <typename Action>
    struct apply_helper1<Action, boost::mpl::false_>
    {
        template <typename Arg0>
        static void
        call (naming::address::address_type lva,
            threads::thread_priority priority, BOOST_FWD_REF(Arg0) arg0)
        {
            hpx::applier::register_work_plain(
<<<<<<< HEAD
                Action::construct_thread_function(lva, boost::forward<Arg0>(arg0)),
=======
                boost::move(Action::construct_thread_function(lva, 
                    boost::forward<Arg0>(arg0))),
>>>>>>> 3ef933a3
                actions::detail::get_action_name<Action>(), lva,
                threads::pending, priority);
        }

        template <typename Arg0>
        static void
        call (actions::continuation_type& c, naming::address::address_type lva,
            threads::thread_priority priority, BOOST_FWD_REF(Arg0) arg0)
        {
            hpx::applier::register_work_plain(
<<<<<<< HEAD
                Action::construct_thread_function(c, lva, boost::forward<Arg0>(arg0)),
=======
                boost::move(Action::construct_thread_function(c, lva, 
                    boost::forward<Arg0>(arg0))),
>>>>>>> 3ef933a3
                actions::detail::get_action_name<Action>(), lva,
                threads::pending, priority);
        }
    };

    template <typename Action>
    struct apply_helper1<Action, boost::mpl::true_>
    {
        // If local and to be directly executed, just call the function
        template <typename Arg0>
        static void
        call (naming::address::address_type lva,
            threads::thread_priority priority, BOOST_FWD_REF(Arg0) arg0)
        {
<<<<<<< HEAD
            Action::execute_function_nonvirt(lva, boost::forward<Arg0>(arg0));
=======
            Action::execute_function(lva, boost::forward<Arg0>(arg0));
>>>>>>> 3ef933a3
        }

        template <typename Arg0>
        static void
        call (actions::continuation_type& c, naming::address::address_type lva,
            threads::thread_priority priority, BOOST_FWD_REF(Arg0) arg0)
        {
            try {
<<<<<<< HEAD
                c->trigger(Action::execute_function_nonvirt(lva,
                    boost::forward<Arg0>(arg0)));
=======
                c->trigger(boost::move(Action::execute_function(lva,
                    boost::forward<Arg0>(arg0))));
>>>>>>> 3ef933a3
            }
            catch (hpx::exception const& /*e*/) {
                // make sure hpx::exceptions are propagated back to the client
                c->trigger_error(boost::current_exception());
            }
        }
    };
}}}

// bring in the rest of the apply<> overloads
#include <hpx/runtime/applier/apply_helper_implementations.hpp>

#endif<|MERGE_RESOLUTION|>--- conflicted
+++ resolved
@@ -79,11 +79,7 @@
             threads::thread_priority /*priority*/)
         {
             try {
-<<<<<<< HEAD
-                c->trigger(Action::execute_function_nonvirt(lva));
-=======
                 c->trigger(boost::move(Action::execute_function(lva)));
->>>>>>> 3ef933a3
             }
             catch (hpx::exception const& e) {
                 // make sure hpx::exceptions are propagated back to the client
@@ -106,12 +102,8 @@
             threads::thread_priority priority, BOOST_FWD_REF(Arg0) arg0)
         {
             hpx::applier::register_work_plain(
-<<<<<<< HEAD
-                Action::construct_thread_function(lva, boost::forward<Arg0>(arg0)),
-=======
                 boost::move(Action::construct_thread_function(lva, 
                     boost::forward<Arg0>(arg0))),
->>>>>>> 3ef933a3
                 actions::detail::get_action_name<Action>(), lva,
                 threads::pending, priority);
         }
@@ -122,12 +114,8 @@
             threads::thread_priority priority, BOOST_FWD_REF(Arg0) arg0)
         {
             hpx::applier::register_work_plain(
-<<<<<<< HEAD
-                Action::construct_thread_function(c, lva, boost::forward<Arg0>(arg0)),
-=======
                 boost::move(Action::construct_thread_function(c, lva, 
                     boost::forward<Arg0>(arg0))),
->>>>>>> 3ef933a3
                 actions::detail::get_action_name<Action>(), lva,
                 threads::pending, priority);
         }
@@ -142,11 +130,7 @@
         call (naming::address::address_type lva,
             threads::thread_priority priority, BOOST_FWD_REF(Arg0) arg0)
         {
-<<<<<<< HEAD
-            Action::execute_function_nonvirt(lva, boost::forward<Arg0>(arg0));
-=======
             Action::execute_function(lva, boost::forward<Arg0>(arg0));
->>>>>>> 3ef933a3
         }
 
         template <typename Arg0>
@@ -155,13 +139,8 @@
             threads::thread_priority priority, BOOST_FWD_REF(Arg0) arg0)
         {
             try {
-<<<<<<< HEAD
-                c->trigger(Action::execute_function_nonvirt(lva,
-                    boost::forward<Arg0>(arg0)));
-=======
                 c->trigger(boost::move(Action::execute_function(lva,
                     boost::forward<Arg0>(arg0))));
->>>>>>> 3ef933a3
             }
             catch (hpx::exception const& /*e*/) {
                 // make sure hpx::exceptions are propagated back to the client
