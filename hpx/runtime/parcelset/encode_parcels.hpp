//  Copyright (c) 2007-2013 Hartmut Kaiser
//  Copyright (c) 2011-2015 Thomas Heller
//  Copyright (c) 2007 Richard D Guidry Jr
//  Copyright (c) 2011 Bryce Lelbach
//  Copyright (c) 2011 Katelyn Kufahl
//
//  Distributed under the Boost Software License, Version 1.0. (See accompanying
//  file LICENSE_1_0.txt or copy at http://www.boost.org/LICENSE_1_0.txt)

#ifndef HPX_PARCELSET_ENCODE_PARCEL_HPP
#define HPX_PARCELSET_ENCODE_PARCEL_HPP

#include <hpx/config.hpp>
#include <hpx/exception.hpp>
#include <hpx/runtime/parcelset/parcel.hpp>
#include <hpx/runtime/parcelset/parcel_buffer.hpp>
#include <hpx/runtime/parcelset/parcelport.hpp>
#include <hpx/runtime/parcelset_fwd.hpp>
#include <hpx/runtime/serialization/serialize.hpp>
#include <hpx/runtime_fwd.hpp>
#include <hpx/traits/is_chunk_allocator.hpp>
#include <hpx/util/high_resolution_timer.hpp>
#include <hpx/util/integer/endian.hpp>

#include <cstddef>
#include <cstdint>
#include <memory>
#include <string>
#include <vector>

namespace hpx
{
    namespace parcelset
    {
        namespace detail
        {
            ///////////////////////////////////////////////////////////////////
            inline char
            to_digit(int number)
            {
                char number_tmp = static_cast<char>(number);
                if (number >= 0 && number <= 9)
                {
                    return static_cast<char>(number_tmp + '0');
                }
                return static_cast<char>(number_tmp - 10 + 'A');
            }

            inline void
            convert_byte(std::uint8_t b, char* buffer, char const* end)
            {
                *buffer++ = to_digit((b & 0xF0) >> 4);
                *buffer++ = to_digit(b & 0x0F);
            }

            template <typename Buffer>
            std::string binary_archive_content(Buffer const& buffer)
            {
                std::string result;
                if (LPT_ENABLED(debug))
                {
                    result.reserve(buffer.data_.size() * 2 + 1);
                    for (std::uint8_t byte: buffer.data_)
                    {
                        char b[3] = { 0 };
                        convert_byte(byte, &b[0], &b[3]);
                        result += b;
                    }
                }
                return result;
            }

            template <typename Buffer>
            void encode_finalize(Buffer & buffer, std::size_t arg_size)
            {
                buffer.size_ = buffer.data_.size();
                buffer.data_size_ = arg_size;

                LPT_(debug) << binary_archive_content(buffer);

                performance_counters::parcels::data_point& data = buffer.data_point_;
                data.bytes_ = buffer.data_.size();
                data.raw_bytes_ = arg_size;

                // prepare chunk data for transmission, the transmission_chunks data
                // first holds all zero-copy, then all non-zero-copy chunk infos
                typedef typename Buffer::transmission_chunk_type
                    transmission_chunk_type;
                typedef typename Buffer::count_chunks_type
                    count_chunks_type;

                std::vector<transmission_chunk_type>& chunks =
                    buffer.transmission_chunks_;

                chunks.clear();
                chunks.reserve(buffer.chunks_.size());

                std::size_t index = 0;
                for (serialization::serialization_chunk& c : buffer.chunks_)
                {
                    if (c.type_ == serialization::chunk_type_pointer)
                        chunks.push_back(transmission_chunk_type(index, c.size_));
                    ++index;
                }

                buffer.num_chunks_ = count_chunks_type(
                    static_cast<std::uint32_t>(chunks.size()),
                    static_cast<std::uint32_t>(buffer.chunks_.size() - chunks.size())
                );

                if (!chunks.empty()) {
                    // the remaining number of chunks are non-zero-copy
                    for (serialization::serialization_chunk& c : buffer.chunks_)
                    {
                        if (c.type_ == serialization::chunk_type_index) {
                            chunks.push_back(
                                transmission_chunk_type(c.data_.index_, c.size_));
                        }
                    }
                }
            }
        }

        template <typename Buffer>
        std::size_t
<<<<<<< HEAD
        encode_parcels(parcel const * ps, std::size_t num_parcels, Buffer & buffer,
            int archive_flags_, std::uint64_t max_outbound_size)
=======
        encode_parcels(parcelport& pp,
            parcel const * ps, std::size_t num_parcels, Buffer & buffer,
            int archive_flags_, std::uint64_t max_outbound_size, NewGids new_gids)
>>>>>>> 46b57a24
        {
            HPX_ASSERT(buffer.data_.empty());
            // collect argument sizes from parcels
            std::size_t arg_size = 0;
            std::uint32_t dest_locality_id =
                ps[0].destination_locality_id();

            std::size_t parcels_sent = 0;

            std::size_t parcels_size = 1;

            if(num_parcels != std::size_t(-1))
            {
                arg_size = sizeof(std::int64_t);
                parcels_size = num_parcels;
            }

            // guard against serialization errors
            try {
                try {
                    std::unique_ptr<serialization::binary_filter> filter(
                        ps[0].get_serialization_filter());

                    int archive_flags = archive_flags_;
                    if (filter.get() != nullptr)
                        archive_flags |= serialization::enable_compression;


                    // preallocate data
                    for (/**/; parcels_sent != parcels_size; ++parcels_sent)
                    {
                        if (arg_size >= max_outbound_size)
                            break;
                        arg_size += ps[parcels_sent].size();
                    }

                    buffer.data_.reserve(arg_size);

                    // mark start of serialization
                    util::high_resolution_timer timer;

                    {
                        // Serialize the data
                        if (filter.get() != nullptr)
                            filter->set_max_length(buffer.data_.capacity());

                        serialization::output_archive archive(
                            buffer.data_
                          , archive_flags
                          , dest_locality_id
                          , &buffer.chunks_
                          , filter.get());

                        if(num_parcels != std::size_t(-1))
                            archive << parcels_sent; //-V128

                        for(std::size_t i = 0; i != parcels_sent; ++i)
                        {
#if defined(HPX_HAVE_PARCELPORT_ACTION_COUNTERS)
                            std::size_t archive_pos = archive.current_pos();
                            std::int64_t serialize_time =
                                timer.elapsed_nanoseconds();
#endif

                            LPT_(debug) << ps[i];
                            archive.set_splitted_gids(ps[i].splitted_gids());
                            archive << ps[i];

#if defined(HPX_HAVE_PARCELPORT_ACTION_COUNTERS)
                            performance_counters::parcels::data_point action_data;
                            action_data.bytes_ = archive.current_pos() - archive_pos;
                            action_data.serialization_time_ =
                                timer.elapsed_nanoseconds() - serialize_time;
                            action_data.num_parcels_ = 1;
                            pp.add_sent_data(
                                ps[i].get_action()->get_action_name(),
                                action_data);
#endif
                        }

                        HPX_ASSERT(arg_size >= archive.bytes_written());
                        arg_size = archive.bytes_written();
                    }

                    // store the time required for serialization
                    buffer.data_point_.serialization_time_ =
                        timer.elapsed_nanoseconds();
                }
                catch (hpx::exception const& e) {
                    LPT_(fatal)
                        << "encode_parcels: "
                           "caught hpx::exception: "
                        << e.what();
                    hpx::report_error(boost::current_exception());
                    return 0;
                }
                catch (boost::system::system_error const& e) {
                    LPT_(fatal)
                        << "encode_parcels: "
                           "caught boost::system::error: "
                        << e.what();
                    hpx::report_error(boost::current_exception());
                    return 0;
                }
                catch (boost::exception const&) {
                    LPT_(fatal)
                        << "encode_parcels: "
                           "caught boost::exception";
                    hpx::report_error(boost::current_exception());
                    return 0;
                }
                catch (std::exception const& e) {
                    // We have to repackage all exceptions thrown by the
                    // serialization library as otherwise we will loose the
                    // e.what() description of the problem, due to slicing.
                    boost::throw_exception(boost::enable_error_info(
                        hpx::exception(serialization_error, e.what())));
                    return 0;
                }
            }
            catch (...) {
                LPT_(fatal)
                        << "encode_parcels: "
                       "caught unknown exception";
                hpx::report_error(boost::current_exception());
                    return 0;
            }

            buffer.data_point_.num_parcels_ = parcels_sent;
            detail::encode_finalize(buffer, arg_size);

            return parcels_sent;
        }
    }
}

#endif<|MERGE_RESOLUTION|>--- conflicted
+++ resolved
@@ -123,14 +123,9 @@
 
         template <typename Buffer>
         std::size_t
-<<<<<<< HEAD
-        encode_parcels(parcel const * ps, std::size_t num_parcels, Buffer & buffer,
-            int archive_flags_, std::uint64_t max_outbound_size)
-=======
         encode_parcels(parcelport& pp,
             parcel const * ps, std::size_t num_parcels, Buffer & buffer,
-            int archive_flags_, std::uint64_t max_outbound_size, NewGids new_gids)
->>>>>>> 46b57a24
+            int archive_flags_, std::uint64_t max_outbound_size)
         {
             HPX_ASSERT(buffer.data_.empty());
             // collect argument sizes from parcels
