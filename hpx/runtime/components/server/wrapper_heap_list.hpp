//  Copyright (c) 1998-2017 Hartmut Kaiser
//
//  Distributed under the Boost Software License, Version 1.0. (See accompanying
//  file LICENSE_1_0.txt or copy at http://www.boost.org/LICENSE_1_0.txt)

#if !defined(HPX_UTIL_WRAPPER_HEAP_LIST_JUN_14_2008_0409PM)
#define HPX_UTIL_WRAPPER_HEAP_LIST_JUN_14_2008_0409PM

#include <hpx/runtime/components/component_type.hpp>
#include <hpx/runtime/naming/name.hpp>
#include <hpx/util/generate_unique_ids.hpp>
#include <hpx/util/one_size_heap_list.hpp>
#include <hpx/util/unlock_guard.hpp>

#include <iostream>
#include <type_traits>

///////////////////////////////////////////////////////////////////////////////
namespace hpx { namespace components { namespace detail
{
    ///////////////////////////////////////////////////////////////////////////
    // list of managed_component heaps
    template <typename Heap>
    class wrapper_heap_list : public util::one_size_heap_list
    {
        typedef util::one_size_heap_list base_type;
        typedef typename Heap::value_type value_type;
<<<<<<< HEAD

        typedef typename std::aligned_storage<
                sizeof(value_type), std::alignment_of<value_type>::value
            >::type storage_type;

        enum
        {
            // default initial number of elements
            heap_capacity = 0xFFF,
            // Alignment of one element
            heap_element_alignment = std::alignment_of<value_type>::value,
            // size of one element in the heap
            heap_element_size = sizeof(storage_type)
        };

    public:
        wrapper_heap_list(component_type type)
          : base_type(get_component_type_name(type),
                base_type::heap_parameters{heap_capacity, heap_element_alignment,
                heap_element_size}, (Heap*) nullptr)
          , type_(type)
=======

        enum
        {
            heap_step = 0xFFF,          // default initial number of elements
        };

    public:
        wrapper_heap_list()
          : base_type(get_component_type_name(
                get_component_type<typename value_type::wrapped_type>()),
                heap_step, sizeof(typename std::aligned_storage<
                    sizeof(value_type), std::alignment_of<value_type>::value
                >::type),
                (Heap*) nullptr)
          , type_(get_component_type<typename value_type::wrapped_type>())
>>>>>>> 58e5db5b
        {}

        ///
        naming::gid_type get_gid(void* p)
        {
            typename base_type::unique_lock_type guard(this->mtx_);

            typedef typename base_type::const_iterator iterator;
            iterator end = this->heap_list_.end();
            for (iterator it = this->heap_list_.begin(); it != end; ++it)
            {
                if ((*it)->did_alloc(p))
                {
                    util::unlock_guard<typename base_type::unique_lock_type> ul(guard);
                    return (*it)->get_gid(id_range_, p, type_);
                }
            }
            return naming::invalid_gid;
        }

        void set_range(
            naming::gid_type const& lower
          , naming::gid_type const& upper)
        {
            typename base_type::unique_lock_type guard(this->mtx_);
            id_range_.set_range(lower, upper);
        }

    private:
        util::unique_id_ranges id_range_;
        components::component_type type_;
    };

}}} // namespace hpx::components::detail

#endif<|MERGE_RESOLUTION|>--- conflicted
+++ resolved
@@ -25,7 +25,6 @@
     {
         typedef util::one_size_heap_list base_type;
         typedef typename Heap::value_type value_type;
-<<<<<<< HEAD
 
         typedef typename std::aligned_storage<
                 sizeof(value_type), std::alignment_of<value_type>::value
@@ -42,28 +41,12 @@
         };
 
     public:
-        wrapper_heap_list(component_type type)
-          : base_type(get_component_type_name(type),
-                base_type::heap_parameters{heap_capacity, heap_element_alignment,
-                heap_element_size}, (Heap*) nullptr)
-          , type_(type)
-=======
-
-        enum
-        {
-            heap_step = 0xFFF,          // default initial number of elements
-        };
-
-    public:
         wrapper_heap_list()
           : base_type(get_component_type_name(
                 get_component_type<typename value_type::wrapped_type>()),
-                heap_step, sizeof(typename std::aligned_storage<
-                    sizeof(value_type), std::alignment_of<value_type>::value
-                >::type),
-                (Heap*) nullptr)
+                base_type::heap_parameters{heap_capacity, heap_element_alignment,
+                heap_element_size}, (Heap*) nullptr)
           , type_(get_component_type<typename value_type::wrapped_type>())
->>>>>>> 58e5db5b
         {}
 
         ///
