--- conflicted
+++ resolved
@@ -4,25 +4,15 @@
 # Distributed under the Boost Software License, Version 1.0. (See accompanying
 # file LICENSE_1_0.txt or copy at http://www.boost.org/LICENSE_1_0.txt)
 
-<<<<<<< HEAD
-set(
-  benchmarks
-  benchmark_is_heap
-  benchmark_is_heap_until
-  benchmark_partition
-  benchmark_partition_copy
-  benchmark_unique
-  benchmark_unique_copy)
-=======
 set(benchmarks
     benchmark_is_heap
     benchmark_is_heap_until
     benchmark_merge
     benchmark_partition
     benchmark_partition_copy
+    benchmark_unique
     benchmark_unique_copy
    )
->>>>>>> 519b074e
 
 foreach(benchmark ${benchmarks})
   set(sources
