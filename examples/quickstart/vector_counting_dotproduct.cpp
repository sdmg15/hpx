//  Copyright (c) 2014 Grant Mercer
//
//  Distributed under the Boost Software License, Version 1.0. (See accompanying
//  file LICENSE_1_0.txt or copy at http://www.boost.org/LICENSE_1_0.txt)

#include <hpx/hpx_init.hpp>
#include <hpx/hpx.hpp>
#include <hpx/include/parallel_numeric.hpp>
#include <hpx/include/parallel_algorithm.hpp>
#include <hpx/include/iostreams.hpp>

#include <boost/iterator/counting_iterator.hpp>
#include <boost/range/functions.hpp>

#include <algorithm>
#include <string>
#include <vector>

///////////////////////////////////////////////////////////////////////////////
int hpx_main()
{
    // lets say we have two vectors that simulate.. 10007D
    std::vector<double> xvalues(10007);
    std::vector<double> yvalues(10007);
    std::fill(boost::begin(xvalues), boost::end(xvalues), 1.0);
    std::fill(boost::begin(yvalues), boost::end(yvalues), 1.0);

    double result =
        hpx::parallel::transform_reduce(
            hpx::parallel::execution::par,
            boost::counting_iterator<size_t>(0),
            boost::counting_iterator<size_t>(10007),
            0.0,
<<<<<<< HEAD
            std::plus<double>(),
            [&xvalues, &yvalues](size_t i)
            {
                return xvalues[i] * yvalues[i];
            }
=======
            [&xvalues, &yvalues](size_t i)
            {
                return xvalues[i] * yvalues[i];
            },
            std::plus<double>()
>>>>>>> a3201219
        );
    // print the result
    hpx::cout << result << hpx::endl;

    return hpx::finalize();
}

int main(int argc, char* argv[])
{
    // By default this should run on all available cores
    std::vector<std::string> const cfg = {
        "hpx.os_threads=all"
    };

    // Initialize and run HPX
    return hpx::init(argc, argv, cfg);
}<|MERGE_RESOLUTION|>--- conflicted
+++ resolved
@@ -31,19 +31,11 @@
             boost::counting_iterator<size_t>(0),
             boost::counting_iterator<size_t>(10007),
             0.0,
-<<<<<<< HEAD
             std::plus<double>(),
             [&xvalues, &yvalues](size_t i)
             {
                 return xvalues[i] * yvalues[i];
             }
-=======
-            [&xvalues, &yvalues](size_t i)
-            {
-                return xvalues[i] * yvalues[i];
-            },
-            std::plus<double>()
->>>>>>> a3201219
         );
     // print the result
     hpx::cout << result << hpx::endl;
