//  Copyright (c) 2007-2012 Hartmut Kaiser
//  Copyright (c)      2011 Bryce Lelbach
//
//  Distributed under the Boost Software License, Version 1.0. (See accompanying
//  file LICENSE_1_0.txt or copy at http://www.boost.org/LICENSE_1_0.txt)

#include <hpx/hpx_fwd.hpp>
#include <hpx/runtime.hpp>
#include <hpx/exception.hpp>
#include <hpx/util/ini.hpp>
#include <hpx/util/stringstream.hpp>
#include <hpx/util/logging.hpp>
#include <hpx/util/filesystem_compatibility.hpp>
#include <hpx/util/unlock_lock.hpp>

#include <hpx/runtime/agas/interface.hpp>
#include <hpx/runtime/threads/threadmanager.hpp>
#include <hpx/runtime/naming/resolver_client.hpp>
#include <hpx/runtime/components/server/runtime_support.hpp>
#include <hpx/runtime/components/server/manage_component.hpp>
#include <hpx/runtime/components/server/memory_block.hpp>
#include <hpx/runtime/components/stubs/runtime_support.hpp>
#include <hpx/runtime/components/component_factory_base.hpp>
#include <hpx/runtime/components/component_registry_base.hpp>
#include <hpx/runtime/components/component_startup_shutdown_base.hpp>
#include <hpx/runtime/components/component_commandline_base.hpp>
#include <hpx/runtime/actions/continuation.hpp>
#include <hpx/lcos/future_wait.hpp>

#include <hpx/util/portable_binary_iarchive.hpp>
#include <hpx/util/portable_binary_oarchive.hpp>
#include <hpx/util/parse_command_line.hpp>

#include <algorithm>
#include <set>

#include <boost/assert.hpp>
#include <boost/filesystem/path.hpp>
#include <boost/filesystem/convenience.hpp>
#include <boost/algorithm/string/case_conv.hpp>

#include <boost/serialization/serialization.hpp>
#include <boost/serialization/version.hpp>
#include <boost/serialization/vector.hpp>
#include <boost/serialization/export.hpp>

///////////////////////////////////////////////////////////////////////////////
// Serialization support for the runtime_support actions
HPX_REGISTER_ACTION_EX(
    hpx::components::server::runtime_support::factory_properties_action,
    factory_properties_action)
HPX_REGISTER_ACTION_EX(
    hpx::components::server::runtime_support::create_component_action,
    create_component_action)
HPX_REGISTER_ACTION_EX(
    hpx::components::server::runtime_support::create_one_component_action,
    create_one_component_action)
HPX_REGISTER_ACTION_EX(
    hpx::components::server::runtime_support::bulk_create_components_action,
    bulk_create_components_action)
HPX_REGISTER_ACTION_EX(
    hpx::components::server::runtime_support::create_memory_block_action,
    create_memory_block_action)
HPX_REGISTER_ACTION_EX(
    hpx::components::server::runtime_support::load_components_action,
    load_components_action)
HPX_REGISTER_ACTION_EX(
    hpx::components::server::runtime_support::call_startup_functions_action,
    call_startup_functions_action)
HPX_REGISTER_ACTION_EX(
    hpx::components::server::runtime_support::call_shutdown_functions_action,
    call_shutdown_functions_action)
HPX_REGISTER_ACTION_EX(
    hpx::components::server::runtime_support::free_component_action,
    free_component_action)
HPX_REGISTER_ACTION_EX(
    hpx::components::server::runtime_support::shutdown_action,
    shutdown_action)
HPX_REGISTER_ACTION_EX(
    hpx::components::server::runtime_support::shutdown_all_action,
    shutdown_all_action)
HPX_REGISTER_ACTION_EX(
    hpx::components::server::runtime_support::terminate_action,
    terminate_action)
HPX_REGISTER_ACTION_EX(
    hpx::components::server::runtime_support::terminate_all_action,
    terminate_all_action)
HPX_REGISTER_ACTION_EX(
    hpx::components::server::runtime_support::get_config_action,
    get_config_action)
HPX_REGISTER_ACTION_EX(
    hpx::components::server::runtime_support::update_agas_cache_action,
    update_agas_cache_action)
HPX_REGISTER_ACTION_EX(
    hpx::components::server::runtime_support::garbage_collect_action,
    garbage_collect_action)
HPX_REGISTER_ACTION_EX(
    hpx::components::server::runtime_support::create_performance_counter_action,
    create_performance_counter_action)
HPX_REGISTER_ACTION_EX(
    hpx::components::server::runtime_support::get_instance_count_action,
    get_instance_count_action)

///////////////////////////////////////////////////////////////////////////////
HPX_DEFINE_GET_COMPONENT_TYPE_STATIC(
    hpx::components::server::runtime_support,
    hpx::components::component_runtime_support)

///////////////////////////////////////////////////////////////////////////////
namespace hpx { namespace components { namespace server
{
    ///////////////////////////////////////////////////////////////////////////
    runtime_support::runtime_support(util::section& ini,
            naming::gid_type const& prefix, naming::resolver_client& agas_client,
            applier::applier& applier)
      : stopped_(false), terminated_(false), ini_(ini)
    {
    }

    ///////////////////////////////////////////////////////////////////////////
    // return, whether more than one instance of the given component can be
    // created at the same time
    int runtime_support::factory_properties(components::component_type type)
    {
        // locate the factory for the requested component type
        component_map_mutex_type::scoped_lock l(cm_mtx_);

        component_map_type::const_iterator it = components_.find(type);
        if (it == components_.end() || !(*it).second.first) {
            // we don't know anything about this component
            hpx::util::osstream strm;
            strm << "attempt to query factory properties for components "
                    "invalid/unknown type: "
                 << components::get_component_type_name(type);
            HPX_THROW_EXCEPTION(hpx::bad_component_type,
                "runtime_support::factory_properties",
                hpx::util::osstream_get_string(strm));
            return factory_invalid;
        }

    // ask for the factory's capabilities
        return (*it).second.first->get_factory_properties();
    }

    ///////////////////////////////////////////////////////////////////////////
    // create a new instance of a component
    naming::gid_type runtime_support::create_component(
        components::component_type type, std::size_t count)
    {
        // locate the factory for the requested component type
        component_map_mutex_type::scoped_lock l(cm_mtx_);

        component_map_type::const_iterator it = components_.find(type);
        if (it == components_.end() || !(*it).second.first) {
            // we don't know anything about this component
            hpx::util::osstream strm;
            strm << "attempt to create component instance of invalid/unknown type: "
                 << components::get_component_type_name(type);
            HPX_THROW_EXCEPTION(hpx::bad_component_type,
                "runtime_support::create_component",
                hpx::util::osstream_get_string(strm));
            return naming::invalid_gid;
        }

    // create new component instance
        naming::gid_type id;
        boost::shared_ptr<component_factory_base> factory((*it).second.first);
        {
            util::unlock_the_lock<component_map_mutex_type::scoped_lock> ul(l);
            id = factory->create(count);
        }

    // log result if requested
        if (LHPX_ENABLED(info))
        {
            if ((*it).second.first->get_factory_properties() & factory_instance_count_is_size)
            {
                LRT_(info) << "successfully created component " << id
                           << " of type: "
                           << components::get_component_type_name(type)
                           << " (size: " << count << ")";
            }
            else {
                LRT_(info) << "successfully created " << count
                           << " component(s) " << id << " of type: "
                           << components::get_component_type_name(type);
            }
        }
        return id;
    }

    /// \brief Action to create N new default constructed components
    std::vector<naming::gid_type> runtime_support::bulk_create_components(
        components::component_type type, std::size_t count)
    {
        // locate the factory for the requested component type
        component_map_mutex_type::scoped_lock l(cm_mtx_);

        std::vector<naming::gid_type> ids;

        component_map_type::const_iterator it = components_.find(type);
        if (it == components_.end() || !(*it).second.first) {
            // we don't know anything about this component
            hpx::util::osstream strm;
            strm << "attempt to create component instance of invalid/unknown type: "
                 << components::get_component_type_name(type);
            HPX_THROW_EXCEPTION(hpx::bad_component_type,
                "runtime_support::create_component",
                hpx::util::osstream_get_string(strm));
            return ids;
        }

    // create new component instance
        boost::shared_ptr<component_factory_base> factory((*it).second.first);
        {
            util::unlock_the_lock<component_map_mutex_type::scoped_lock> ul(l);
            ids.reserve(count);
            for (std::size_t i = 0; i < count; ++i)
                ids.push_back(factory->create(1));
        }

    // log result if requested
        if (LHPX_ENABLED(info))
        {
            LRT_(info) << "successfully created " << count << " components "
                        << " of type: "
                        << components::get_component_type_name(type);
        }
        return ids;
    }

    ///////////////////////////////////////////////////////////////////////////
    // create a new instance of a component
    naming::gid_type runtime_support::create_one_component(
        components::component_type type, constructor_argument const& arg0)
    {
        // locate the factory for the requested component type
        component_map_mutex_type::scoped_lock l(cm_mtx_);

        component_map_type::const_iterator it = components_.find(type);
        if (it == components_.end()) {
            // we don't know anything about this component
            hpx::util::osstream strm;
            strm << "attempt to create component instance of invalid/unknown type: "
                 << components::get_component_type_name(type)
                 << " (component not found in map)";
            HPX_THROW_EXCEPTION(hpx::bad_component_type,
                "runtime_support::create_component",
                hpx::util::osstream_get_string(strm));
            return naming::invalid_gid;
        }
        else if (!(*it).second.first) {
            // we don't know anything about this component
            hpx::util::osstream strm;
            strm << "attempt to create component instance of invalid/unknown type: "
                 << components::get_component_type_name(type)
                 << " (map entry is NULL)";
            HPX_THROW_EXCEPTION(hpx::bad_component_type,
                "runtime_support::create_component",
                hpx::util::osstream_get_string(strm));
            return naming::invalid_gid;
        }

    // create new component instance
        naming::gid_type id;
        boost::shared_ptr<component_factory_base> factory((*it).second.first);
        {
            util::unlock_the_lock<component_map_mutex_type::scoped_lock> ul(l);
            id = factory->create_one(arg0);
        }

    // set result if requested
        LRT_(info) << "successfully created component " << id
                   << " of type: "
                   << components::get_component_type_name(type);

        return id;
    }

    ///////////////////////////////////////////////////////////////////////////
    // create a new instance of a memory block
    // FIXME: error code?
    naming::gid_type runtime_support::create_memory_block(
        std::size_t count, hpx::actions::manage_object_action_base const& act)
    {
        server::memory_block* c = server::memory_block::create(count, act);
        naming::gid_type gid = c->get_base_gid();
        if (gid) {
            LRT_(info) << "successfully created memory block of size " << count
                       << ": " << gid;
            return gid;
        }

        delete c;

        hpx::util::osstream strm;
        strm << "global id " << gid << " is already bound to a different "
                "component instance";
        HPX_THROW_EXCEPTION(hpx::duplicate_component_address,
            "runtime_support::create_memory_block",
            hpx::util::osstream_get_string(strm));

        return naming::invalid_gid;
    }

    ///////////////////////////////////////////////////////////////////////////
    // delete an existing instance of a component
    void runtime_support::free_component(
        components::component_type type, naming::gid_type const& gid,
        naming::gid_type const& count)
    {
        // Special case: component_memory_block.
        if (type == components::component_memory_block) {
            applier::applier& appl = hpx::applier::get_applier();

            for (naming::gid_type i(0, 0); i < count; ++i)
            {
                naming::gid_type target = gid + i;

                // retrieve the local address bound to the given global id
                naming::address addr;
                if (!appl.get_agas_client().resolve(target, addr))
                {
                    hpx::util::osstream strm;
                    strm << "global id " << target << " is not bound to any "
                            "component instance";
                    // FIXME: If this throws then we leak the rest of count.
                    // What should we do instead?
                    HPX_THROW_EXCEPTION(hpx::unknown_component_address,
                        "runtime_support::free_component",
                        hpx::util::osstream_get_string(strm));
                    return;
                }

                // make sure this component is located here
                if (appl.here() != addr.locality_)
                {
                    // FIXME: should the component be re-bound ?
                    hpx::util::osstream strm;
                    strm << "global id " << target << " is not bound to any "
                            "local component instance";
                    // FIXME: If this throws then we leak the rest of count.
                    // What should we do instead?
                    HPX_THROW_EXCEPTION(hpx::unknown_component_address,
                        "runtime_support::free_component",
                        hpx::util::osstream_get_string(strm));
                    return;
                }

                // free the memory block
                components::server::memory_block::destroy(
                    reinterpret_cast<components::server::memory_block*>(addr.address_));

                LRT_(info) << "successfully destroyed memory block " << target;
            }

            return;
        }

        // locate the factory for the requested component type
        component_map_type::const_iterator it = components_.find(type);
        if (it == components_.end()) {
            // we don't know anything about this component
            hpx::util::osstream strm;

            strm << "attempt to destroy component " << gid
                 << " of invalid/unknown type: "
                 << components::get_component_type_name(type)
                 << std::endl;

            strm << "list of registered components: \n";
            component_map_type::iterator end = components_.end();
            for (component_map_type::iterator cit = components_.begin(); cit!= end; ++cit)
            {
                strm << "  " << components::get_component_type_name((*cit).first)
                     << std::endl;
            }

            HPX_THROW_EXCEPTION(hpx::bad_component_type,
                "runtime_support::free_component",
                hpx::util::osstream_get_string(strm));
            return;
        }


        for (naming::gid_type i(0, 0); i < count; ++i)
        {
            naming::gid_type target = gid + i;

            // FIXME: If this throws then we leak the rest of count.
            // What should we do instead?
            // destroy the component instance
            (*it).second.first->destroy(target);

            LRT_(info) << "successfully destroyed component " << target
                << " of type: " << components::get_component_type_name(type);
        }
    }

    // function to be called during shutdown
    // Action: shut down this runtime system instance
    void runtime_support::shutdown(double timeout, naming::id_type const& respond_to)
    {
        // initiate system shutdown
        stop(timeout, respond_to);
    }

    // function to be called to terminate this locality immediately
    void runtime_support::terminate(naming::id_type const& respond_to)
    {
        // push pending logs
        components::cleanup_logging();

        if (respond_to) {
            // respond synchronously
            typedef lcos::base_lco_with_value<void> void_lco_type;
            typedef void_lco_type::set_event_action action_type;

            naming::address addr;
            if (agas::is_local_address(respond_to, addr)) {
                // execute locally, action is executed immediately as it is
                // a direct_action
                hpx::applier::detail::apply_l<action_type>(addr);
            }
            else {
                // apply remotely, parcel is sent synchronously
                hpx::applier::detail::apply_r_sync<action_type>(addr,
                    respond_to);
            }
        }

        std::abort();
    }

    ///////////////////////////////////////////////////////////////////////////
    // initiate system shutdown for all localities
    void invoke_shutdown_functions(
        std::vector<naming::gid_type> const& prefixes, bool pre_shutdown)
    {
        std::vector<lcos::future<void> > lazy_actions;
        BOOST_FOREACH(naming::gid_type const& gid, prefixes)
        {
            using components::stubs::runtime_support;
            naming::id_type id(gid, naming::id_type::unmanaged);
            lazy_actions.push_back(
                runtime_support::call_shutdown_functions_async(id, pre_shutdown));
        }

        // wait for all localities to finish executing their registered
        // shutdown functions
        lcos::wait(lazy_actions);
    }

    void runtime_support::shutdown_all(double timeout)
    {
        std::vector<naming::gid_type> locality_ids;
        applier::applier& appl = hpx::applier::get_applier();
        appl.get_agas_client().get_localities(locality_ids);
        std::reverse(locality_ids.begin(), locality_ids.end());

        // execute registered shutdown functions on all localities
        invoke_shutdown_functions(locality_ids, true);
        invoke_shutdown_functions(locality_ids, false);

        // shut down all localities except the the local one
        {
            boost::uint32_t locality_id = get_locality_id();
            std::vector<lcos::future<void> > lazy_actions;

            BOOST_FOREACH(naming::gid_type gid, locality_ids)
            {
                if (locality_id != naming::get_locality_id_from_gid(gid))
                {
                    using components::stubs::runtime_support;
                    naming::id_type id(gid, naming::id_type::unmanaged);
                    lazy_actions.push_back(runtime_support::shutdown_async(id, timeout));
                }
            }

            // wait for all localities to be stopped
            lcos::wait(lazy_actions);
        }

        // now make sure this local locality gets shut down as well.
        stop(timeout, naming::invalid_id);    // no need to respond
    }

    ///////////////////////////////////////////////////////////////////////////
    // initiate system shutdown for all localities
    void runtime_support::terminate_all()
    {
        std::vector<naming::gid_type> locality_ids;
        applier::applier& appl = hpx::applier::get_applier();
        appl.get_agas_client().get_localities(locality_ids);
        std::reverse(locality_ids.begin(), locality_ids.end());

        // terminate all localities except the the local one
        {
            boost::uint32_t locality_id = get_locality_id();
            std::vector<lcos::future<void> > lazy_actions;

            BOOST_FOREACH(naming::gid_type gid, locality_ids)
            {
                if (locality_id != naming::get_locality_id_from_gid(gid))
                {
                    using components::stubs::runtime_support;
                    naming::id_type id(gid, naming::id_type::unmanaged);
                    lazy_actions.push_back(runtime_support::terminate_async(id));
                }
            }

            // wait for all localities to be stopped
            lcos::wait(lazy_actions);
        }

        // now make sure this local locality gets terminated as well.
        terminate(naming::invalid_id);   //good night
    }

    ///////////////////////////////////////////////////////////////////////////
    // Retrieve configuration information
    util::section runtime_support::get_config()
    {
        return *(get_runtime().get_config().get_section("application"));
    }

    /// \brief Insert the given name mapping into the AGAS cache of this
    ///        locality.
    void runtime_support::update_agas_cache(naming::gid_type const& gid,
        agas::gva const& g)
    {
        naming::get_agas_client().update_cache(gid, g);
    }

    ///////////////////////////////////////////////////////////////////////////
    /// \brief Force a garbage collection operation in the AGAS layer.
    void runtime_support::garbage_collect()
    {
        naming::get_agas_client().garbage_collect_non_blocking();
    }

    ///////////////////////////////////////////////////////////////////////////
    /// \brief Create the given performance counter instance.
    naming::gid_type runtime_support::create_performance_counter(
        performance_counters::counter_info const& info)
    {
        return performance_counters::detail::create_counter_local(info);
    }

    ///////////////////////////////////////////////////////////////////////////
    void runtime_support::tidy()
    {
        component_map_mutex_type::scoped_lock l(cm_mtx_);

        // Only after releasing the components we are allowed to release
        // the modules. This is done in reverse order of loading.
        component_map_type::iterator end = components_.end();
        for (component_map_type::iterator it = components_.begin(); it != end; /**/)
        {
            component_map_type::iterator curr = it;
            ++it;
            if ((*curr).second.first)
            {
                // this is a workaround for sloppy memory management...
                // keep module in memory until application terminated
                if (!(*curr).second.first->may_unload())
                    (*curr).second.second.keep_alive();

                // delete factory in any case
                (*curr).second.first.reset();
            }

            // now delete the entry
            components_.erase(curr);
        }
    }

    ///////////////////////////////////////////////////////////////////////////
    long runtime_support::get_instance_count(components::component_type type)
    {
        component_map_mutex_type::scoped_lock l(cm_mtx_);

        component_map_type::const_iterator it = components_.find(type);
        if (it == components_.end() || !(*it).second.first) {
            // we don't know anything about this component
            hpx::util::osstream strm;
            strm << "attempt to query instance count for components of "
                    "invalid/unknown type: "
                 << components::get_component_type_name(type);
            HPX_THROW_EXCEPTION(hpx::bad_component_type,
                "runtime_support::factory_properties",
                hpx::util::osstream_get_string(strm));
            return factory_invalid;
        }

        // ask for the factory's capabilities
        return (*it).second.first->instance_count();
    }

    ///////////////////////////////////////////////////////////////////////////
    void runtime_support::run()
    {
        mutex_type::scoped_lock l(mtx_);
        stopped_ = false;
        terminated_ = false;
    }

    void runtime_support::wait()
    {
        mutex_type::scoped_lock l(mtx_);
        if (!stopped_) {
            LRT_(info) << "runtime_support: about to enter wait state";
            wait_condition_.wait(l);
            LRT_(info) << "runtime_support: exiting wait state";
        }
    }

    // let thread manager clean up HPX threads
    template <typename Lock>
    inline void
    cleanup_threads(threads::threadmanager_base& tm, Lock& l)
    {
        // re-acquire pointer to self as it might have changed
        threads::thread_self* self = threads::get_self_ptr();
        BOOST_ASSERT(0 != self);    // needs to be executed by a PX thread

        // give the scheduler some time to work on remaining tasks
        {
            util::unlock_the_lock<Lock> ul(l);
            self->yield(threads::pending);
        }

        // get rid of all terminated threads
        tm.cleanup_terminated();
    }

    void runtime_support::stop(double timeout, naming::id_type const& respond_to)
    {
        mutex_type::scoped_lock l(mtx_);
        if (!stopped_) {
            // push pending logs
            components::cleanup_logging();

            BOOST_ASSERT(!terminated_);

            stopped_ = true;

            applier::applier& appl = hpx::applier::get_applier();
            threads::threadmanager_base& tm = appl.get_thread_manager();

            util::high_resolution_timer t;
            double start_time = t.elapsed();
            bool timed_out = false;

            while (tm.get_thread_count() > 1) {
                // let thread-manager clean up threads
                cleanup_threads(tm, l);

                // obey timeout
                if ((std::abs(timeout - 1.) < 1e-16)  && timeout < (t.elapsed() - start_time)) {
                    // we waited long enough
                    timed_out = true;
                    break;
                }
            }

            // If it took longer than expected, kill all suspended threads as
            // well.
            if (timed_out) {
                // now we have to wait for all threads to be aborted
                while (tm.get_thread_count() > 1) {
                    // abort all suspended threads
                    tm.abort_all_suspended_threads();

                    // let thread-manager clean up threads
                    cleanup_threads(tm, l);
                }
            }

            naming::resolver_client& agas_client =
                get_runtime().get_agas_client();

            error_code ec;
            agas_client.unbind(appl.get_runtime_support_raw_gid(), ec);
            agas_client.unbind(appl.get_memory_raw_gid(), ec);

            // Drop the locality from the partition table.
            agas_client.unregister_locality(appl.here(), ec);

            if (respond_to) {
                // respond synchronously
                typedef lcos::base_lco_with_value<void> void_lco_type;
                typedef void_lco_type::set_event_action action_type;

                naming::address addr;
                if (agas::is_local_address(respond_to, addr)) {
                    // execute locally, action is executed immediately as it is
                    // a direct_action
                    hpx::applier::detail::apply_l<action_type>(addr);
                }
                else {
                    // apply remotely, parcel is sent synchronously
                    hpx::applier::detail::apply_r_sync<action_type>(addr,
                        respond_to);
                }
            }

            wait_condition_.notify_all();
            stop_condition_.wait(l);        // wait for termination
        }
    }

    // this will be called after the thread manager has exited
    void runtime_support::stopped()
    {
        mutex_type::scoped_lock l(mtx_);
        if (!terminated_) {
            stop_condition_.notify_all();   // finished cleanup/termination
            terminated_ = true;
        }
    }

    bool runtime_support::load_components()
    {
        // load components now that AGAS is up
        get_runtime().get_config().load_components();
        return load_components(get_runtime().get_config(),
            get_runtime().get_agas_client().local_locality(),
            get_runtime().get_agas_client());
    }

    void runtime_support::call_startup_functions(bool pre_startup)
    {
        if (pre_startup) {
            BOOST_FOREACH(HPX_STD_FUNCTION<void()> const& f, pre_startup_functions_)
            {
                f();
            }
        }
        else {
            BOOST_FOREACH(HPX_STD_FUNCTION<void()> const& f, startup_functions_)
            {
                f();
            }
        }
    }

    void runtime_support::call_shutdown_functions(bool pre_shutdown)
    {
        if (pre_shutdown) {
            BOOST_FOREACH(HPX_STD_FUNCTION<void()> const& f, pre_shutdown_functions_)
            {
                f();
            }
        }
        else {
            BOOST_FOREACH(HPX_STD_FUNCTION<void()> const& f, shutdown_functions_)
            {
                f();
            }
        }
    }

    ///////////////////////////////////////////////////////////////////////////
    bool runtime_support::keep_factory_alive(component_type type)
    {
<<<<<<< HEAD
        mutex_type::scoped_lock l(mtx_);
=======
        component_map_mutex_type::scoped_lock l(cm_mtx_);
>>>>>>> 751812a1

        // Only after releasing the components we are allowed to release
        // the modules. This is done in reverse order of loading.
        component_map_type::iterator it = components_.find(type);
        if (it == components_.end() || !(*it).second.first)
            return false;

        (*it).second.second.keep_alive();
        return true;
    }

<<<<<<< HEAD

    ///////////////////////////////////////////////////////////////////////
=======
    ///////////////////////////////////////////////////////////////////////////
>>>>>>> 751812a1
    inline void decode (std::string &str, char const *s, char const *r)
    {
        std::string::size_type pos = 0;
        while ((pos = str.find(s, pos)) != std::string::npos)
        {
            str.replace(pos, 2, r);
        }
    }

    inline std::string decode_string(std::string str)
    {
        decode(str, "\\n", "\n");
        return str;
    }

    ///////////////////////////////////////////////////////////////////////////
    // Load all components from the ini files found in the configuration
    bool runtime_support::load_components(util::section& ini,
        naming::gid_type const& prefix, naming::resolver_client& agas_client)
    {
        // load all components as described in the configuration information
        if (!ini.has_section("hpx.components")) {
            LRT_(info) << "No components found/loaded, HPX will be mostly "
                          "non-functional (no section [hpx.components] found).";
            return true;     // no components to load
        }

        // each shared library containing components may have an ini section
        //
        // # mandatory section describing the component module
        // [hpx.components.instance_name]
        //  name = ...           # the name of this component module
        //  path = ...           # the path where to find this component module
        //  enabled = false      # optional (default is assumed to be true)
        //
        // # optional section defining additional properties for this module
        // [hpx.components.instance_name.settings]
        //  key = value
        //
        util::section* sec = ini.get_section("hpx.components");
        if (NULL == sec)
        {
            LRT_(error) << "NULL section found";
            return false;     // something bad happened
        }

        // collect additional command-line options
        boost::program_options::options_description options;

        util::section::section_map const& s = (*sec).get_sections();
        typedef util::section::section_map::const_iterator iterator;
        iterator end = s.end();
        for (iterator i = s.begin (); i != end; ++i)
        {
            namespace fs = boost::filesystem;

            // the section name is the instance name of the component
            std::string instance (i->second.get_name());
            std::string component;

            if (i->second.has_entry("name"))
                component = HPX_MANGLE_COMPONENT_NAME_STR(i->second.get_entry("name"));
            else
                component = HPX_MANGLE_COMPONENT_NAME_STR(instance);

            bool isenabled = true;
            if (i->second.has_entry("enabled")) {
                std::string tmp = i->second.get_entry("enabled");
                boost::algorithm::to_lower (tmp);
                if (tmp == "no" || tmp == "false" || tmp == "0") {
                    LRT_(info) << "component factory disabled: " << instance;
                    isenabled = false;     // this component has been disabled
                }
            }

            // test whether this component section was generated
            bool isdefault = false;
            if (i->second.has_entry("isdefault")) {
                std::string tmp = i->second.get_entry("isdefault");
                boost::algorithm::to_lower (tmp);
                if (tmp == "true")
                    isdefault = true;
            }

            fs::path lib;
            try {
                if (i->second.has_entry("path"))
                    lib = hpx::util::create_path(i->second.get_entry("path"));
                else
                    lib = hpx::util::create_path(HPX_DEFAULT_COMPONENT_PATH);

                if (!load_component(ini, instance, component, lib, prefix,
                        agas_client, isdefault, isenabled, options))
                {
                    // build path to component to load
                    std::string libname(component + HPX_SHARED_LIB_EXTENSION);
                    lib /= hpx::util::create_path(libname);
                    if (!load_component(ini, instance, component, lib, prefix,
                            agas_client, isdefault, isenabled, options))
                    {
                        continue;   // next please :-P
                    }
                }
            }
            catch (hpx::exception const& e) {
                LRT_(warning) << "caught exception while loading " << instance
                              << ", " << get_hpx_category().message(e.get_error())
                              << ": " << e.what();
                if (e.get_error_code().value() == hpx::commandline_option_error)
                {
                    std::cerr << "runtime_support::load_components: "
                              << "invalid command line option(s) to "
                              << instance << " component: " << e.what() << std::endl;
                }
            }
        } // for

        // do secondary command line processing, check validity of options only
        try {
            std::string unknown_cmd_line(ini.get_entry("hpx.unknown_cmd_line", ""));
            if (!unknown_cmd_line.empty()) {
                std::string runtime_mode(ini.get_entry("hpx.runtime_mode", ""));
                boost::program_options::variables_map vm;

                util::parse_commandline(ini, options, unknown_cmd_line, vm,
                    util::rethrow_on_error, get_runtime_mode_from_name(runtime_mode));
            }

            std::string fullhelp(ini.get_entry("hpx.cmd_line_help", ""));
            if (!fullhelp.empty()) {
                std::string help_option(ini.get_entry("hpx.cmd_line_help_option", ""));
                if (0 == std::string("full").find(help_option)) {
                    std::cout << decode_string(fullhelp);
                    std::cout << options << std::endl;
                }
                else {
                    throw std::logic_error("unknown help option: " + help_option);
                }
                return false;
            }

            // secondary command line handling, looking for --exit option
            std::string cmd_line(ini.get_entry("hpx.cmd_line", ""));
            if (!cmd_line.empty()) {
                std::string runtime_mode(ini.get_entry("hpx.runtime_mode", ""));
                boost::program_options::variables_map vm;

                util::parse_commandline(ini, options, cmd_line, vm,
                    util::allow_unregistered, get_runtime_mode_from_name(runtime_mode));

                if (vm.count("hpx:exit"))
                    return false;
            }
        }
        catch (std::exception const& e) {
            std::cerr << "runtime_support::load_components: "
                      << "command line processing: " << e.what() << std::endl;
            return false;
        }
        return true;
    }

    ///////////////////////////////////////////////////////////////////////////
    bool runtime_support::load_startup_shutdown_functions(boost::plugin::dll& d)
    {
        try {
            // get the factory, may fail
            boost::plugin::plugin_factory<component_startup_shutdown_base> pf (d,
                BOOST_PP_STRINGIZE(HPX_MANGLE_COMPONENT_NAME(startup_shutdown)));

            // create the startup_shutdown object
            boost::shared_ptr<component_startup_shutdown_base>
                startup_shutdown(pf.create("startup_shutdown"));

            startup_function_type startup;
            if (startup_shutdown->get_startup_function(startup))
                pre_startup_functions_.push_back(startup);

            shutdown_function_type s;
            if (startup_shutdown->get_shutdown_function(s))
                shutdown_functions_.push_back(s);
        }
        catch (hpx::exception const&) {
            throw;
        }
        catch (std::logic_error const& e) {
            LRT_(debug) << "loading of startup/shutdown functions failed: "
                        << d.get_name() << ": " << e.what();
            return false;
        }
        catch (std::exception const& e) {
            LRT_(debug) << "loading of startup/shutdown functions failed: "
                        << d.get_name() << ": " << e.what();
            return false;
        }
        return true;    // startup/shutdown functions got registered
    }

    ///////////////////////////////////////////////////////////////////////////
    bool runtime_support::load_commandline_options(boost::plugin::dll& d,
        boost::program_options::options_description& options)
    {
        try {
            // get the factory, may fail
            boost::plugin::plugin_factory<component_commandline_base> pf (d,
                BOOST_PP_STRINGIZE(HPX_MANGLE_COMPONENT_NAME(commandline_options)));

            // create the startup_shutdown object
            boost::shared_ptr<component_commandline_base>
                commandline_options(pf.create("commandline_options"));

            options.add(commandline_options->add_commandline_options());
        }
        catch (hpx::exception const&) {
            throw;
        }
        catch (std::logic_error const& e) {
            LRT_(debug) << "loading of command-line options failed: "
                        << d.get_name() << ": " << e.what();
            return false;
        }
        catch (std::exception const& e) {
            LRT_(debug) << "loading of command-line options failed: "
                        << d.get_name() << ": " << e.what();
            return false;
        }
        return true;    // startup/shutdown functions got registered
    }

    ///////////////////////////////////////////////////////////////////////////
    bool runtime_support::load_component(util::section& ini,
        std::string const& instance, std::string const& component,
        boost::filesystem::path lib, naming::gid_type const& prefix,
        naming::resolver_client& agas_client, bool isdefault, bool isenabled,
        boost::program_options::options_description& options)
    {
        namespace fs = boost::filesystem;
        if (fs::extension(lib) != HPX_SHARED_LIB_EXTENSION)
        {
            LRT_(info) << lib.string() << " is not a shared object: " << instance;
            return false;
        }

        std::set<std::string> startup_handled;
        try {
            // get the handle of the library
            boost::plugin::dll d (lib.string(), component);

            // get the factory
            boost::plugin::plugin_factory<component_factory_base> pf (d,
                BOOST_PP_STRINGIZE(HPX_MANGLE_COMPONENT_NAME(factory)));

            // initialize the factory instance using the preferences from the
            // ini files
            util::section const* glob_ini = NULL;
            if (ini.has_section("settings"))
                glob_ini = ini.get_section("settings");

            util::section const* component_ini = NULL;
            std::string component_section("hpx.components." + instance);
            if (ini.has_section(component_section))
                component_ini = ini.get_section(component_section);

            // create the component factory object
            boost::shared_ptr<component_factory_base> factory (
                pf.create(instance, glob_ini, component_ini, isenabled));

            component_type t = factory->get_component_type(
                prefix, agas_client);
            if (0 == t) {
                LRT_(info) << "component refused to load: "  << instance;
                return false;   // module refused to load
            }

            // store component factory and module for later use
            component_factory_type data(factory, d, isenabled);
            std::pair<component_map_type::iterator, bool> p =
                components_.insert(component_map_type::value_type(t, data));

            if (components::get_derived_type(t) != 0) {
            // insert three component types, the base type, the derived
            // type and the combined one.
                if (p.second) {
                    p = components_.insert(component_map_type::value_type(
                            components::get_derived_type(t), data));
                }
                if (p.second) {
                    components_.insert(component_map_type::value_type(
                            components::get_base_type(t), data));
                }
            }

            if (!p.second) {
                LRT_(fatal) << "duplicate component id: " << instance
                    << ": " << components::get_component_type_name(t);
                return false;   // duplicate component id?
            }

            // make sure startup/shutdown registration is called once for each
            // module
            if (startup_handled.find(d.get_name()) == startup_handled.end()) {
                startup_handled.insert(d.get_name());
                load_commandline_options(d, options);
                load_startup_shutdown_functions(d);
            }

            LRT_(info) << "dynamic loading succeeded: " << lib.string()
                       << ": " << instance << ": "
                       << components::get_component_type_name(t);
        }
        catch (hpx::exception const&) {
            throw;
        }
        catch (std::logic_error const& e) {
            LRT_(warning) << "dynamic loading failed: " << lib.string()
                          << ": " << instance << ": " << e.what();
            return false;
        }
        catch (std::exception const& e) {
            LRT_(warning) << "dynamic loading failed: " << lib.string()
                          << ": " << instance << ": " << e.what();
            return false;
        }
        return true;    // component got loaded
    }
}}}
<|MERGE_RESOLUTION|>--- conflicted
+++ resolved
@@ -764,11 +764,7 @@
     ///////////////////////////////////////////////////////////////////////////
     bool runtime_support::keep_factory_alive(component_type type)
     {
-<<<<<<< HEAD
-        mutex_type::scoped_lock l(mtx_);
-=======
         component_map_mutex_type::scoped_lock l(cm_mtx_);
->>>>>>> 751812a1
 
         // Only after releasing the components we are allowed to release
         // the modules. This is done in reverse order of loading.
@@ -780,12 +776,7 @@
         return true;
     }
 
-<<<<<<< HEAD
-
-    ///////////////////////////////////////////////////////////////////////
-=======
-    ///////////////////////////////////////////////////////////////////////////
->>>>>>> 751812a1
+    ///////////////////////////////////////////////////////////////////////////
     inline void decode (std::string &str, char const *s, char const *r)
     {
         std::string::size_type pos = 0;
