# Copyright (c) 2007-2017 Hartmut Kaiser
# Copyright (c)      2011 Bryce Lelbach
# Copyright (c)      2018 Nikunj Gupta
#
# SPDX-License-Identifier: BSL-1.0
# Distributed under the Boost Software License, Version 1.0. (See accompanying
# file LICENSE_1_0.txt or copy at http://www.boost.org/LICENSE_1_0.txt)

foreach(lib "hpx" "hpx_init")
  set(${lib}_SOURCES "" CACHE INTERNAL "Sources for lib${lib}." FORCE)

  if(MSVC)
    set(${lib}_HEADERS "" CACHE INTERNAL "Headers for lib${lib}." FORCE)
  endif()
endforeach()

################################################################################
# gather sources

# libhpx sources
add_hpx_library_sources(hpx
  GLOB GLOBS "${PROJECT_SOURCE_DIR}/src/*.cpp"
  EXCLUDE "(.*(hpx_main|hpx_user).*[.]cpp)|main.cpp|hpx_wrap.cpp"
  APPEND)
add_hpx_library_sources(hpx
  GLOB GLOBS "${PROJECT_SOURCE_DIR}/src/pre_main.cpp"
  APPEND)
add_hpx_library_sources(hpx
  GLOB_RECURSE GLOBS "${PROJECT_SOURCE_DIR}/src/runtime/*.cpp"
  APPEND)
add_hpx_library_sources(hpx
  GLOB_RECURSE GLOBS "${PROJECT_SOURCE_DIR}/src/performance_counters/*.cpp"
  APPEND)
add_hpx_library_sources(hpx
  GLOB_RECURSE GLOBS "${PROJECT_SOURCE_DIR}/src/util/*.cpp"
  APPEND)
add_hpx_library_sources(hpx
  GLOB_RECURSE GLOBS "${PROJECT_SOURCE_DIR}/src/util/detail/*.cpp"
  APPEND)
add_hpx_library_sources(hpx
  GLOB_RECURSE GLOBS "${PROJECT_SOURCE_DIR}/src/lcos/*.cpp"
  APPEND)
add_hpx_library_sources(hpx
  GLOB_RECURSE GLOBS "${PROJECT_SOURCE_DIR}/src/compute/*.cpp"
  APPEND)
add_hpx_library_sources(hpx
  GLOB_RECURSE GLOBS "${PROJECT_SOURCE_DIR}/src/compat/*.cpp"
  APPEND)

add_hpx_library_sources(hpx_generated
  GLOB GLOBS "${CMAKE_BINARY_DIR}/libs/modules.cpp"
  APPEND)

# libhpx_wrap sources
if(HPX_WITH_DYNAMIC_HPX_MAIN AND (("${CMAKE_SYSTEM_NAME}" STREQUAL "Linux") OR (APPLE)))
  add_hpx_library_sources (hpx_wrap
      GLOB GLOBS "${PROJECT_SOURCE_DIR}/src/hpx_wrap.cpp")
endif()

# libhpx_init sources
add_hpx_library_sources(hpx_init
  GLOB GLOBS "${PROJECT_SOURCE_DIR}/src/hpx_*.cpp"
  EXCLUDE "hpx_init[.]cpp|hpx_wrap.cpp")
add_hpx_library_sources(hpx_init
  GLOB GLOBS "${PROJECT_SOURCE_DIR}/src/main.cpp" APPEND)

add_hpx_library_sources(hpx_external GLOB APPEND)

if(MSVC)
  if(HPX_WITH_SWAP_CONTEXT_EMULATION)
    enable_language(ASM)
    set(switch_to_fiber_source
      "${PROJECT_SOURCE_DIR}/src/runtime/threads/coroutines/switch_to_fiber.asm")
    add_hpx_library_sources(hpx_external_objects
      GLOB GLOBS "${switch_to_fiber_source}")
    add_custom_command(
      OUTPUT "${CMAKE_CURRENT_BINARY_DIR}/switch_to_fiber.obj"
      COMMAND "${CMAKE_ASM_MASM_COMPILER}" /Fo "${CMAKE_CURRENT_BINARY_DIR}/switch_to_fiber.obj" /nologo /c "${switch_to_fiber_source}"
      DEPENDS "${switch_to_fiber_source}"
      VERBATIM)
    set(hpx_external_OBJECTS "${CMAKE_CURRENT_BINARY_DIR}/switch_to_fiber.obj"
      CACHE INTERNAL "External object files for HPX." FORCE)
  endif()

  # add natvis files to solution (supported starting VS2015)
  if(MSVC14)
    add_hpx_library_sources(hpx_natvis_files
      GLOB GLOBS "${PROJECT_SOURCE_DIR}/tools/VS/*.natvis")
    set(hpx_external_OBJECTS ${hpx_external_OBJECTS} ${hpx_natvis_files_SOURCES})
    source_group("Natvis Files" FILES ${hpx_natvis_files_SOURCES})
  endif()

endif()

if("${HPX_PLATFORM_UC}" STREQUAL "ANDROID")
  add_hpx_library_sources(hpx_external GLOB GLOBS "${ANDROID_NDK_ROOT}/sources/android/cpufeatures/cpu-features.c")
endif()

################################################################################
# gather headers

# libhpx headers
add_hpx_library_headers(hpx
  GLOB GLOBS "${PROJECT_SOURCE_DIR}/hpx/*.hpp"
  EXCLUDE ".*hpx_main.*[.]hpp"
  APPEND)
add_hpx_library_headers(hpx
  GLOB_RECURSE GLOBS "${PROJECT_SOURCE_DIR}/hpx/runtime/*.hpp"
  APPEND)
add_hpx_library_headers(hpx
  GLOB_RECURSE GLOBS "${PROJECT_SOURCE_DIR}/hpx/config/*.hpp"
  APPEND)
add_hpx_library_headers(hpx
  GLOB_RECURSE GLOBS "${PROJECT_SOURCE_DIR}/hpx/include/*.hpp"
  APPEND)
add_hpx_library_headers(hpx
  GLOB_RECURSE GLOBS "${PROJECT_SOURCE_DIR}/hpx/lcos/*.hpp"
  APPEND)
add_hpx_library_headers(hpx
  GLOB_RECURSE GLOBS "${PROJECT_SOURCE_DIR}/hpx/performance_counters/*.hpp"
  APPEND)
add_hpx_library_headers(hpx
  GLOB_RECURSE GLOBS "${PROJECT_SOURCE_DIR}/hpx/traits/*.hpp"
  APPEND)
add_hpx_library_headers(hpx
  GLOB_RECURSE GLOBS "${PROJECT_SOURCE_DIR}/hpx/util/*.h*"
  EXCLUDE "(.*_binary_.*|[io]chunk_.*)[.]hpp"
  APPEND)
add_hpx_library_headers(hpx
  GLOB GLOBS "${PROJECT_SOURCE_DIR}/hpx/plugins/*.hpp"
  APPEND)
add_hpx_library_headers(hpx
  GLOB_RECURSE GLOBS "${PROJECT_SOURCE_DIR}/hpx/parallel/*.hpp"
  APPEND)
add_hpx_library_headers(hpx
  GLOB_RECURSE GLOBS "${PROJECT_SOURCE_DIR}/hpx/compute/*.hpp"
  APPEND)
add_hpx_library_headers(hpx
  GLOB_RECURSE GLOBS "${PROJECT_SOURCE_DIR}/hpx/compat/*.hpp"
  APPEND)

# libhpx_init headers
add_hpx_library_headers(hpx_init
  GLOB GLOBS "${PROJECT_SOURCE_DIR}/hpx/hpx_main*.hpp")

add_hpx_library_headers(hpx_external GLOB APPEND)

################################################################################
# make source groups
add_hpx_source_group(
  NAME hpx CLASS "Source Files"
  ROOT "${PROJECT_SOURCE_DIR}/src"
  TARGETS ${hpx_SOURCES})

add_hpx_source_group(
  NAME hpx_generated CLASS "Source Files"
  ROOT "${CMAKE_BINARY_DIR}/libs"
  TARGETS ${hpx_generated_SOURCES})

add_hpx_source_group(
  NAME hpx CLASS "External Source Files"
  ROOT "${PROJECT_SOURCE_DIR}"
  TARGETS ${hpx_external_SOURCES})

add_hpx_source_group(
  NAME hpx
  CLASS "Header Files"
  ROOT "${PROJECT_SOURCE_DIR}/hpx"
  TARGETS ${hpx_HEADERS})

if(HPX_WITH_DYNAMIC_HPX_MAIN AND (("${CMAKE_SYSTEM_NAME}" STREQUAL "Linux") OR (APPLE)))
  add_hpx_source_group(
    NAME hpx_wrap
    CLASS "Source Files"
    ROOT "${PROECT_SOURCE_DIR}/src"
    TARGETS "${hpx_wrap_SOURCES}")
endif()

add_hpx_source_group(
  NAME hpx_init
  CLASS "Source Files"
  ROOT "${PROJECT_SOURCE_DIR}/src"
  TARGETS ${hpx_init_SOURCES})

add_hpx_source_group(
  NAME hpx_init
  CLASS "Header Files"
  ROOT "${PROJECT_SOURCE_DIR}/hpx"
  TARGETS ${hpx_init_HEADERS})

if(NOT HPX_WITH_STATIC_LINKING)
  if(MSVC)
    # The MSVC linker can't handle a static library as large as we get when
    # statically linking the main HPX library
    set(hpx_library_link_mode_core SHARED)
  else()
    set(hpx_library_link_mode_core ${hpx_library_link_mode})
  endif()
endif()

################################################################################
# libhpx
if(HPX_WITH_STATIC_LINKING)
  set(hpx_SOURCES ${hpx_SOURCES} ${hpx_init_SOURCES} ${hpx_generated_SOURCES})
endif()
if(HPX_WITH_DEFAULT_TARGETS)
  if(HPX_WITH_CUDA)
    cuda_add_library(hpx ${hpx_library_link_mode_core}
      ${hpx_SOURCES} ${hpx_external_SOURCES} ${hpx_generated_SOURCES}
      ${hpx_external_OBJECTS} ${hpx_HEADERS})
  else()
    add_library(hpx ${hpx_library_link_mode_core}
      ${hpx_SOURCES} ${hpx_external_SOURCES} ${hpx_generated_SOURCES}
      ${hpx_external_OBJECTS} ${hpx_HEADERS})
  endif()
else()
  if(HPX_WITH_CUDA)
    cuda_add_library(hpx ${hpx_library_link_mode_core} EXCLUDE_FROM_ALL
      ${hpx_SOURCES} ${hpx_external_SOURCES} ${hpx_generated_SOURCES}
      ${hpx_external_OBJECTS} ${hpx_HEADERS})
  else()
    add_library(hpx ${hpx_library_link_mode_core} EXCLUDE_FROM_ALL
      ${hpx_SOURCES} ${hpx_external_SOURCES} ${hpx_generated_SOURCES}
      ${hpx_external_OBJECTS} ${hpx_HEADERS})
  endif()
endif()

# Default unnamed config (not Debug/Release/etc) are in this var
get_property(_temp_flags GLOBAL PROPERTY HPX_CMAKE_FLAGS_CXX_)
target_compile_options(hpx PRIVATE ${_temp_flags})
target_compile_definitions(hpx PUBLIC $<$<CONFIG:Debug>:HPX_DEBUG>)

# message("Adding ${_temp_flags}")

# Could potentially use CMAKE_CONFIGURATION_TYPES in case a user defined config exists
foreach(_config "DEBUG" "RELEASE" "RELWITHDEBINFO" "MINSIZEREL")
  get_property(_temp_flags GLOBAL PROPERTY HPX_CMAKE_FLAGS_CXX_${_config})
  target_compile_options(hpx PRIVATE $<$<CONFIG:${_config}>:${_temp_flags}>)
#  message("Adding $<$<CONFIG:${_config}>:${_temp_flags}>")
endforeach()

#if(HPX_WITH_STATIC_LINKING)
#  add_dependencies(hpx static_component_data_hpp)
#endif()

target_link_libraries(hpx PUBLIC hpx::boost)

# Set the basic search paths for the HPX headers
target_include_directories(hpx PUBLIC
  $<BUILD_INTERFACE:${PROJECT_SOURCE_DIR}>
  $<BUILD_INTERFACE:${CMAKE_BINARY_DIR}>
  $<INSTALL_INTERFACE:include>
  )

# FIXME : temporary add public dependencies to the boost libraries which are
# only linked in the modules (which are themselves privately linked to hpx), it
# should be removed when we make the modules object libraries that we publicly
# link to hpx
if(HPX_PROGRAM_OPTIONS_WITH_BOOST_PROGRAM_OPTIONS_COMPATIBILITY)
  target_link_libraries(hpx PUBLIC hpx::boost::program_options)
endif()
if(HPX_FILESYSTEM_WITH_BOOST_FILESYSTEM_COMPATIBILITY)
  target_link_libraries(hpx PUBLIC hpx::boost::filesystem)
endif()

target_link_libraries(hpx PUBLIC hpx::allocator)

# Hwloc PUBLIC because used by exported target hpx_topology
target_link_libraries(hpx PUBLIC hpx::hwloc)

# Enable SIMD via VC if it is available
if (TARGET hpx::vc)
  target_link_libraries(hpx PUBLIC hpx::vc)
endif()

if (TARGET hpx::amplifier)
  target_link_libraries(hpx PRIVATE hpx::amplifier)
endif()

if (TARGET hpx::apex)
  # APEX won't get explicitly pulled into libhpx.so any more.  HOWEVER,
  # we do want to add the APEX link commands to all executables, so 
  # we use the "INTERFACE" option for target_link_libraries.
  target_link_libraries(hpx INTERFACE "-Wl,--whole-archive" hpx::apex "-Wl,--no-whole-archive")
  # System has been removed when passing at set_property for cmake < 3.11 in
  # HPX_SetupApex.cmake so the property get is not SYSTEM_INTERFACE_INC_DIR
  # anymore, we can put it back once we require cmake >= 3.11
  get_target_property(_apex_inc_dir hpx::apex INTERFACE_INCLUDE_DIRECTORIES)
  target_include_directories(hpx INTERFACE "${_apex_inc_dir}")
endif()

if (TARGET hpx::gperftools)
  target_link_libraries(hpx PRIVATE hpx::gperftools)
endif()

if (TARGET hpx::valgrind)
  target_link_libraries(hpx PRIVATE hpx::valgrind)
endif()

if("${HPX_PLATFORM_UC}" STREQUAL "ANDROID")
  set_target_properties(hpx PROPERTIES
    CLEAN_DIRECT_OUTPUT 1
    OUTPUT_NAME hpx
    FOLDER "Core")
else()
  set_target_properties(hpx PROPERTIES
    VERSION ${HPX_VERSION}
    SOVERSION ${HPX_SOVERSION}
    CLEAN_DIRECT_OUTPUT 1
    OUTPUT_NAME hpx
    FOLDER "Core")
endif()

target_link_libraries(hpx PUBLIC hpx_base_libraries)
if(HPX_ADDITIONAL_RUNTIME_DEPENDENCIES)
  target_link_libraries(hpx PUBLIC ${HPX_ADDITIONAL_RUNTIME_DEPENDENCIES})
endif()
if(HPX_ADDITIONAL_PRIVATE_RUNTIME_DEPENDENCIES)
  target_link_libraries(hpx PRIVATE ${HPX_ADDITIONAL_PRIVATE_RUNTIME_DEPENDENCIES})
endif()

# Link to each parcelport plugin
foreach(_parcelport_plugin ${HPX_STATIC_PARCELPORT_PLUGINS})
  target_link_libraries(hpx PRIVATE ${_parcelport_plugin})
endforeach()

# integrate the hpx modules with the main library
foreach(_module ${HPX_LIBS})

  set(_module_target hpx_${_module})
  if(UNIX)
    # add the full archive (some are not used directly in libhpx and need to be
    # forced into libhpx with this option)
    if(APPLE)
<<<<<<< HEAD
        set(_module_target "-Wl,-all_load" "${_module_target}")
    else(APPLE)
        set(_module_target "-Wl,--whole-archive" "${_module_target}" "-Wl,--no-whole-archive")
=======
      set(_module_target "-Wl,-all_load" "${_module_target}")
    else(APPLE) # not apple, regular linux
      set(_module_target "-Wl,--whole-archive" "${_module_target}" "-Wl,--no-whole-archive")
>>>>>>> 81747589
    endif(APPLE)
  endif(UNIX)

  # add module binaries as PRIVATE dependencies to the core hpx library to
  # avoid dependent applicatons have to link against those
  target_link_libraries(hpx PRIVATE ${_module_target})

  # add module include directories as PUBLIC to core hpx library to enable
  # compilation against indirectly included headers
  get_target_property(_module_includes hpx_${_module} INTERFACE_INCLUDE_DIRECTORIES)
  target_include_directories(hpx PUBLIC ${_module_includes})

endforeach()

target_compile_definitions(hpx PUBLIC HPX_ENABLE_ASSERT_HANDLER PRIVATE
  HPX_COMPONENT_NAME=hpx HPX_EXPORTS)

################################################################################
# Emulation of SwapContext on Windows
################################################################################
if(MSVC)
  if(HPX_WITH_SWAP_CONTEXT_EMULATION)
    set_property(TARGET hpx APPEND
      PROPERTY LINK_FLAGS
      "/EXPORT:switch_to_fiber")
  endif()
endif()

set(hpx_targets ${hpx_targets} hpx)

################################################################################
# libhpx_init

if(NOT HPX_WITH_STATIC_LINKING)
  if(HPX_WITH_DEFAULT_TARGETS)
    if(HPX_WITH_CUDA)
      cuda_add_library(hpx_init STATIC
        ${hpx_init_SOURCES} ${hpx_init_HEADERS})
    else()
      add_library(hpx_init STATIC
        ${hpx_init_SOURCES} ${hpx_init_HEADERS})
    endif()
  else()
    if(HPX_WITH_CUDA)
      cuda_add_library(hpx_init STATIC EXCLUDE_FROM_ALL
        ${hpx_init_SOURCES} ${hpx_init_HEADERS})
    else()
      add_library(hpx_init STATIC EXCLUDE_FROM_ALL
        ${hpx_init_SOURCES} ${hpx_init_HEADERS})
    endif()
  endif()
  target_include_directories(hpx_init PRIVATE $<BUILD_INTERFACE:${CMAKE_SOURCE_DIR}>)
  set_target_properties(hpx_init PROPERTIES POSITION_INDEPENDENT_CODE ON)

  foreach(_module ${HPX_LIBS})
    # add module include directories as PRIVATE to the hpx_init library to
    # enable its compilation against indirectly included headers
    get_target_property(_module_includes hpx_${_module} INTERFACE_INCLUDE_DIRECTORIES)
    target_include_directories(hpx_init PRIVATE ${_module_includes})
  endforeach()

  # Set the basic search paths for the generated HPX headers
  target_include_directories(hpx_init
    PUBLIC
      $<BUILD_INTERFACE:${CMAKE_BINARY_DIR}>
      $<BUILD_INTERFACE:${PROJECT_SOURCE_DIR}>
      $<INSTALL_INTERFACE:include>)
  target_link_libraries(hpx_init PRIVATE hpx::boost)

  target_compile_definitions(hpx_init PUBLIC HPX_ENABLE_ASSERT_HANDLER PRIVATE
    HPX_APPLICATION_EXPORTS)

  set_property(TARGET hpx_init PROPERTY FOLDER "Core")
  set(hpx_targets ${hpx_targets} hpx_init)
endif()

################################################################################
# libhpx_wrap

if(HPX_WITH_DYNAMIC_HPX_MAIN AND (("${CMAKE_SYSTEM_NAME}" STREQUAL "Linux") OR (APPLE)))
  if(NOT HPX_WITH_STATIC_LINKING)
    set(CMAKE_POSITION_INDEPENDENT_CODE ON)
    if(HPX_WITH_DEFAULT_TARGETS)
      if(HPX_WITH_CUDA)
        cuda_add_library(hpx_wrap STATIC
          ${hpx_wrap_SOURCES})
      else()
        add_library(hpx_wrap STATIC
          ${hpx_wrap_SOURCES})
      endif()
    else()
      if(HPX_WITH_CUDA)
        cuda_add_library(hpx_wrap STATIC EXCLUDE_FROM_ALL
          ${hpx_wrap_SOURCES})
      else()
        add_library(hpx_wrap STATIC EXCLUDE_FROM_ALL
          ${hpx_wrap_SOURCES})
      endif()
    endif()

    target_compile_definitions(hpx_wrap PUBLIC HPX_ENABLE_ASSERT_HANDLER PRIVATE
      HPX_APPLICATION_EXPORTS)

    # Set the basic search paths for the generated HPX headers
    target_include_directories(hpx_wrap
      PUBLIC
        $<BUILD_INTERFACE:${CMAKE_BINARY_DIR}>
        $<BUILD_INTERFACE:${PROJECT_SOURCE_DIR}>
        $<INSTALL_INTERFACE:include>)
    target_link_libraries(hpx_wrap PUBLIC hpx)
    if("${CMAKE_SYSTEM_NAME}" STREQUAL "Linux")
      target_link_libraries(hpx_wrap INTERFACE "-Wl,-wrap=main")
    elseif(APPLE)
      target_link_libraries(hpx_wrap INTERFACE "-Wl,-e,_initialize_main")
    else()
      hpx_error("hpx_main is not supported on ${CMAKE_SYSTEM_NAME}.")
    endif()

    foreach(_module ${HPX_LIBS})
      # add module include directories as PRIVATE to the hpx_wrap library to
      # enable its compilation against indirectly included headers
      get_target_property(_module_includes hpx_${_module} INTERFACE_INCLUDE_DIRECTORIES)
      target_include_directories(hpx_wrap PRIVATE ${_module_includes})
    endforeach()

    set_property(TARGET hpx_wrap PROPERTY FOLDER "Core")
    set(hpx_targets ${hpx_targets} hpx_wrap)
  endif()

endif()

foreach(_keyword PUBLIC;PRIVATE)
  get_property(HPX_TARGET_COMPILE_DEFINITIONS_VAR
    GLOBAL PROPERTY HPX_TARGET_COMPILE_DEFINITIONS_${_keyword})
  foreach(_flag ${HPX_TARGET_COMPILE_DEFINITIONS_VAR})
    target_compile_definitions(hpx ${_keyword} ${_flag})
    if(HPX_WITH_DYNAMIC_HPX_MAIN AND (("${CMAKE_SYSTEM_NAME}" STREQUAL "Linux") OR (APPLE)))
      target_compile_definitions(hpx_wrap ${_keyword} ${_flag})
    endif()
    if(NOT HPX_WITH_STATIC_LINKING)
      target_compile_definitions(hpx_init ${_keyword} ${_flag})
    endif()
    foreach(_module ${HPX_LIBS})
      target_compile_definitions(hpx_${_module} ${_keyword} ${_flag})
    endforeach()
  endforeach()

  get_property(HPX_TARGET_COMPILE_OPTIONS_VAR
    GLOBAL PROPERTY HPX_TARGET_COMPILE_OPTIONS_${_keyword})
  foreach(_flag ${HPX_TARGET_COMPILE_OPTIONS_VAR})
    target_compile_options(hpx ${_keyword} ${_flag})
    target_compile_options(hpx_internal_flags INTERFACE ${_flag})
    if(HPX_WITH_DYNAMIC_HPX_MAIN AND (("${CMAKE_SYSTEM_NAME}" STREQUAL "Linux") OR (APPLE)))
      target_compile_options(hpx_wrap ${_keyword} ${_flag})
    endif()
    if(NOT HPX_WITH_STATIC_LINKING)
      target_compile_options(hpx_init ${_keyword} ${_flag})
    endif()
    foreach(_module ${HPX_LIBS})
      target_compile_options(hpx_${_module} ${_keyword} ${_flag})
    endforeach()
  endforeach()
endforeach()

set(_optional)
if(HPX_WITH_DEFAULT_TARGETS)
  set(_optional OPTIONAL)
endif()

install(
  TARGETS
    ${hpx_targets}
  EXPORT HPXTargets
  LIBRARY DESTINATION ${CMAKE_INSTALL_LIBDIR}
  ARCHIVE DESTINATION ${CMAKE_INSTALL_LIBDIR}
  RUNTIME DESTINATION ${CMAKE_INSTALL_BINDIR}
  COMPONENT runtime
  ${_optional}
)

hpx_export_targets(${hpx_targets})

foreach(target ${hpx_targets})
  add_hpx_pseudo_dependencies(core ${target})
endforeach()

# Add particular targets for the pkgconfig setup
add_library(hpx_application INTERFACE)
if(HPX_WITH_DYNAMIC_HPX_MAIN AND (("${CMAKE_SYSTEM_NAME}" STREQUAL "Linux") OR (APPLE)))
  target_link_libraries(hpx_application INTERFACE hpx_wrap)
endif()
target_compile_definitions(hpx_application INTERFACE HPX_APPLICATION_EXPORTS)
add_library(hpx::application ALIAS hpx_application)

add_library(hpx_component INTERFACE)
target_compile_definitions(hpx_component INTERFACE HPX_COMPONENT_EXPORTS)
target_link_libraries(hpx_component INTERFACE hpx)
add_library(hpx::component ALIAS hpx_component)<|MERGE_RESOLUTION|>--- conflicted
+++ resolved
@@ -332,15 +332,9 @@
     # add the full archive (some are not used directly in libhpx and need to be
     # forced into libhpx with this option)
     if(APPLE)
-<<<<<<< HEAD
-        set(_module_target "-Wl,-all_load" "${_module_target}")
-    else(APPLE)
-        set(_module_target "-Wl,--whole-archive" "${_module_target}" "-Wl,--no-whole-archive")
-=======
       set(_module_target "-Wl,-all_load" "${_module_target}")
     else(APPLE) # not apple, regular linux
       set(_module_target "-Wl,--whole-archive" "${_module_target}" "-Wl,--no-whole-archive")
->>>>>>> 81747589
     endif(APPLE)
   endif(UNIX)
 
