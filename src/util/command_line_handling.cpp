--- conflicted
+++ resolved
@@ -600,11 +600,7 @@
         hpx_port = cfgmap.get_value<std::uint16_t>("hpx.parcel.port",
             initial_hpx_port);
 
-<<<<<<< HEAD
-        bool run_agas_server = false;
-=======
         run_agas_server = vm.count("hpx:run-agas-server") != 0;
->>>>>>> 09af6be0
         if (node == std::size_t(-1))
             node = env.retrieve_node_number();
 #else
@@ -831,18 +827,10 @@
                 "while connecting to a running application.");
         }
 
-<<<<<<< HEAD
-=======
-        // Set whether the AGAS server is running as a dedicated runtime.
-        // This decides whether the AGAS actions are executed with normal
-        // priority (if dedicated) or with high priority (non-dedicated)
-        if (vm.count("hpx:run-agas-server-only"))
-            ini_config += "hpx.agas.dedicated_server=1";
 #else
         ini_config += "hpx.agas.service_mode=bootstrap";
 #endif
 
->>>>>>> 09af6be0
 #if defined(HPX_HAVE_LOGGING)
         if (vm.count("hpx:debug-hpx-log")) {
             ini_config += "hpx.logging.console.destination=" +
