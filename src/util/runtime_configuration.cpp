//  Copyright (c) 2005-2012 Hartmut Kaiser
//  Copyright (c)      2011 Bryce Adelstein-Lelbach
//
//  Distributed under the Boost Software License, Version 1.0. (See accompanying
//  file LICENSE_1_0.txt or copy at http://www.boost.org/LICENSE_1_0.txt)

#include <hpx/version.hpp>
#include <hpx/hpx_fwd.hpp>
#include <hpx/util/runtime_configuration.hpp>
#include <hpx/util/init_ini_data.hpp>
#include <hpx/util/itt_notify.hpp>

#include <boost/assign/std/vector.hpp>
#include <boost/preprocessor/stringize.hpp>

#include <boost/spirit/include/qi_parse.hpp>
#include <boost/spirit/include/qi_string.hpp>
#include <boost/spirit/include/qi_numeric.hpp>
#include <boost/spirit/include/qi_alternative.hpp>
#include <boost/spirit/include/qi_sequence.hpp>

namespace hpx { namespace threads
{
    ///////////////////////////////////////////////////////////////////////////
    // global variable defining the stack size to use for all HPX-threads
    extern std::size_t default_stacksize;
}}

///////////////////////////////////////////////////////////////////////////////
namespace hpx { namespace util
{
    // pre-initialize entries with compile time based values
    void pre_initialize_ini(section& ini)
    {
        using namespace boost::assign;
        std::vector<std::string> lines;
        lines +=
            // create an empty application section
            "[application]",

            // create system and application instance specific entries
            "[system]",
            "pid = " + boost::lexical_cast<std::string>(getpid()),
            "prefix = " HPX_PREFIX,

            // create default installation location and logging settings
            "[hpx]",
            "location = ${HPX_LOCATION:$[system.prefix]}",
            "component_path = $[hpx.location]/lib/hpx",
            "ini_path = $[hpx.location]/share/hpx/ini",
#if HPX_USE_ITT == 1
            "use_itt_notify = ${HPX_USE_ITTNOTIFY:0}",
#endif
            "finalize_wait_time = ${HPX_FINALIZE_WAIT_TIME:-1.0}",
            "shutdown_timeout = ${HPX_SHUTDOWN_TIMEOUT:-1.0}",
            "default_stack_size = ${HPX_DEFAULT_STACK_SIZE:"
                BOOST_PP_STRINGIZE(HPX_DEFAULT_STACK_SIZE) "}",

            "[hpx.parcel]",
            "address = ${HPX_PARCEL_SERVER_ADDRESS:" HPX_INITIAL_IP_ADDRESS "}",
            "port = ${HPX_PARCEL_SERVER_PORT:"
                BOOST_PP_STRINGIZE(HPX_INITIAL_IP_PORT) "}",
            "max_connections_cache_size = ${HPX_MAX_PARCEL_CONNECTION_CACHE_SIZE:"
                BOOST_PP_STRINGIZE(HPX_MAX_PARCEL_CONNECTION_CACHE_SIZE) "}",
            "max_connections_per_locality = ${HPX_MAX_PARCEL_CONNECTIONS_PER_LOCALITY:"
                BOOST_PP_STRINGIZE(HPX_MAX_PARCEL_CONNECTIONS_PER_LOCALITY) "}",

            // predefine command line aliases
            "[hpx.commandline]",
            "-a = --hpx:agas",
            "-c = --hpx:console",
            "-h = --hpx:help",
            "--help = --hpx:help",
            "-I = --hpx:ini",
            "-l = --hpx:localities",
            "-p = --hpx:app-config",
            "-q = --hpx:queuing",
            "-r = --hpx:run-agas-server",
            "-t = --hpx:threads",
            "-v = --hpx:version",
            "--version = --hpx:version",
            "-w = --hpx:worker",
            "-x = --hpx:hpx",
            "-0 = --hpx:node=0",
            "-1 = --hpx:node=1",
            "-2 = --hpx:node=2",
            "-3 = --hpx:node=3",
            "-4 = --hpx:node=4",
            "-5 = --hpx:node=5",
            "-6 = --hpx:node=6",
            "-7 = --hpx:node=7",
            "-8 = --hpx:node=8",
            "-9 = --hpx:node=9",

            "[hpx.agas]",
            "address = ${HPX_AGAS_SERVER_ADDRESS:" HPX_INITIAL_IP_ADDRESS "}",
            "port = ${HPX_AGAS_SERVER_PORT:"
                BOOST_PP_STRINGIZE(HPX_INITIAL_IP_PORT) "}",
            "max_resolve_requests = ${HPX_AGAS_MAX_RESOLVE_REQUESTS:"
                BOOST_PP_STRINGIZE(HPX_INITIAL_AGAS_MAX_RESOLVE_REQUESTS) "}",
            "max_pending_refcnt_requests = "
                "${HPX_AGAS_MAX_PENDING_REFCNT_REQUESTS:"
                BOOST_PP_STRINGIZE(HPX_INITIAL_AGAS_MAX_PENDING_REFCNT_REQUESTS)
                "}",
            "service_mode = hosted",
<<<<<<< HEAD
            "gva_cache_size = ${HPX_AGAS_GVA_CACHE_SIZE:"
                BOOST_PP_STRINGIZE(HPX_INITIAL_AGAS_GVA_CACHE_SIZE) "}",
=======
            "dedicated_server = 0",
            "local_cache_size = ${HPX_AGAS_LOCAL_CACHE_SIZE:"
                BOOST_PP_STRINGIZE(HPX_INITIAL_AGAS_LOCAL_CACHE_SIZE) "}",
>>>>>>> 3ef933a3
            "use_range_caching = ${HPX_AGAS_USE_RANGE_CACHING:1}",
            "use_caching = ${HPX_AGAS_USE_CACHING:1}",

            "[hpx.components]",
            "load_external = ${HPX_LOAD_EXTERNAL_COMPONENTS:1}",

            "[hpx.components.barrier]",
            "name = hpx",
            "path = $[hpx.location]/lib/hpx/" HPX_LIBRARY,
            "enabled = 1",

            "[hpx.components.raw_counter]",
            "name = hpx",
            "path = $[hpx.location]/lib/hpx/" HPX_LIBRARY,
            "enabled = 1",

            "[hpx.components.average_count_counter]",
            "name = hpx",
            "path = $[hpx.location]/lib/hpx/" HPX_LIBRARY,
            "enabled = 1",

            "[hpx.components.elapsed_time_counter]",
            "name = hpx",
            "path = $[hpx.location]/lib/hpx/" HPX_LIBRARY,
            "enabled = 1"
        ;
        // don't overload user overrides
        ini.parse("static defaults", lines);
    }

    void post_initialize_ini(section& ini, std::string const& hpx_ini_file,
        std::vector<std::string> const& cmdline_ini_defs)
    {
        // add explicit configuration information if its provided
        if (!hpx_ini_file.empty())
            util::init_ini_data_base(ini, hpx_ini_file);

        // let the command line override the config file.
        if (!cmdline_ini_defs.empty())
            ini.parse("command line definitions", cmdline_ini_defs);
    }

    void runtime_configuration::load_components()
    {
        // try to build default ini structure from shared libraries in default
        // installation location, this allows to install simple components
        // without the need to install an ini file
        std::string component_path(
            get_entry("hpx.component_path", HPX_DEFAULT_COMPONENT_PATH));
        util::init_ini_data_default(component_path, *this);

        // merge all found ini files of all components
        util::merge_component_inis(*this);

        // read system and user ini files _again_, to allow the user to
        // overwrite the settings from the default component ini's.
        util::init_ini_data_base(*this, hpx_ini_file);

        // let the command line override the config file.
        if (!cmdline_ini_defs.empty())
            parse("command line definitions", cmdline_ini_defs);
    }

    ///////////////////////////////////////////////////////////////////////////
    runtime_configuration::runtime_configuration()
    {
        pre_initialize_ini(*this);

        // set global config options
#if HPX_USE_ITT == 1
        use_ittnotify_api = get_itt_notify_mode();
#endif
        threads::default_stacksize = get_default_stack_size();
    }

    ///////////////////////////////////////////////////////////////////////////
    void runtime_configuration::reconfigure(
        std::string const& hpx_ini_file_)
    {
        hpx_ini_file = hpx_ini_file_;

        pre_initialize_ini(*this);

        std::vector<std::string> const& prefill =
            util::detail::get_logging_data();
        if (!prefill.empty())
            this->parse("static prefill defaults", prefill);

        post_initialize_ini(*this, hpx_ini_file, cmdline_ini_defs);

        // set global config options
#if HPX_USE_ITT == 1
        use_ittnotify_api = get_itt_notify_mode();
#endif
        threads::default_stacksize = get_default_stack_size();
    }

    void runtime_configuration::reconfigure(
        std::vector<std::string> const& cmdline_ini_defs_)
    {
        cmdline_ini_defs = cmdline_ini_defs_;

        pre_initialize_ini(*this);

        std::vector<std::string> const& prefill =
            util::detail::get_logging_data();
        if (!prefill.empty())
            this->parse("static prefill defaults", prefill);

        post_initialize_ini(*this, hpx_ini_file, cmdline_ini_defs);

        // set global config options
#if HPX_USE_ITT == 1
        use_ittnotify_api = get_itt_notify_mode();
#endif
        threads::default_stacksize = get_default_stack_size();
    }

    // AGAS configuration information has to be stored in the global hpx.agas
    // configuration section:
    //
    //    [hpx.agas]
    //    address=<ip address>   # this defaults to HPX_INITIAL_IP_PORT
    //    port=<ip port>         # this defaults to HPX_INITIAL_IP_ADDRESS
    //
    // TODO: implement for AGAS v2
    naming::locality runtime_configuration::get_agas_locality() const
    {
        // load all components as described in the configuration information
        if (has_section("hpx.agas")) {
            util::section const* sec = get_section("hpx.agas");
            if (NULL != sec) {
                std::string cfg_port(
                    sec->get_entry("port", HPX_INITIAL_IP_PORT));

                return naming::locality(
                    sec->get_entry("address", HPX_INITIAL_IP_ADDRESS),
                    boost::lexical_cast<boost::uint16_t>(cfg_port));
            }
        }
        return naming::locality(HPX_INITIAL_IP_ADDRESS, HPX_INITIAL_IP_PORT);
    }

    // HPX network address configuration information has to be stored in the
    // global hpx configuration section:
    //
    //    [hpx.parcel]
    //    address=<ip address>   # this defaults to HPX_INITIAL_IP_PORT
    //    port=<ip port>         # this defaults to HPX_INITIAL_IP_ADDRESS
    //
    naming::locality runtime_configuration::get_parcelport_address() const
    {
        // load all components as described in the configuration information
        if (has_section("hpx.parcel")) {
            util::section const* sec = get_section("hpx.parcel");
            if (NULL != sec) {
                std::string cfg_port(
                    sec->get_entry("port", HPX_INITIAL_IP_PORT));

                return naming::locality(
                    sec->get_entry("address", HPX_INITIAL_IP_ADDRESS),
                    boost::lexical_cast<boost::uint16_t>(cfg_port));
            }
        }
        return naming::locality(HPX_INITIAL_IP_ADDRESS, HPX_INITIAL_IP_PORT);
    }

    std::size_t runtime_configuration::get_max_connections_per_loc() const
    {
        if (has_section("hpx.parcel"))
        {
            util::section const * sec = get_section("hpx.parcel");
            if(NULL != sec)
            {
                std::string cfg_max_connections(
                    sec->get_entry("max_connections_per_locality",
                        HPX_MAX_PARCEL_CONNECTIONS_PER_LOCALITY));

                return boost::lexical_cast<std::size_t>(cfg_max_connections);
            }
        }
        return HPX_MAX_PARCEL_CONNECTIONS_PER_LOCALITY;
    }

    std::size_t runtime_configuration::get_connection_cache_size() const
    {
        if (has_section("hpx.parcel"))
        {
            util::section const * sec = get_section("hpx.parcel");
            if(NULL != sec)
            {
                std::string cfg_max_connections(
                    sec->get_entry("max_connections_cache_size",
                        HPX_MAX_PARCEL_CONNECTION_CACHE_SIZE));

                return boost::lexical_cast<std::size_t>(cfg_max_connections);
            }
        }
        return HPX_MAX_PARCEL_CONNECTION_CACHE_SIZE;
    }

    agas::service_mode runtime_configuration::get_agas_service_mode() const
    {
        // load all components as described in the configuration information
        if (has_section("hpx.agas"))
        {
            util::section const* sec = get_section("hpx.agas");
            if (NULL != sec)
            {
                std::string const m = sec->get_entry("service_mode", "hosted");

                if (m == "hosted")
                    return agas::service_mode_hosted;
                else if (m == "bootstrap")
                    return agas::service_mode_bootstrap;
                else {
                    // REVIEW: exception type is overused
                    HPX_THROW_EXCEPTION(bad_parameter,
                        "runtime_configuration::get_agas_service_mode",
                        std::string("invalid AGAS router mode \"") + m + "\"");
                }
            }
        }
        return agas::service_mode_hosted;
    }

    std::size_t runtime_configuration::get_num_localities() const
    {
        // this function should only be called on the AGAS server
        BOOST_ASSERT(agas::service_mode_bootstrap == get_agas_service_mode());

        if (has_section("hpx")) {
            util::section const* sec = get_section("hpx");
            if (NULL != sec) {
                return boost::lexical_cast<std::size_t>(
                    sec->get_entry("localities", 1));
            }
        }
        return 1;
    }

    std::size_t
    runtime_configuration::get_agas_promise_pool_size() const
    {
        if (has_section("hpx.agas")) {
            util::section const* sec = get_section("hpx.agas");
            if (NULL != sec) {
                return boost::lexical_cast<std::size_t>(
                    sec->get_entry("promise_pool_size",
                        4 * get_os_thread_count()));
            }
        }
        return 16;
    }

    std::size_t runtime_configuration::get_agas_local_cache_size() const
    {
        if (has_section("hpx.agas")) {
            util::section const* sec = get_section("hpx.agas");
            if (NULL != sec) {
                return boost::lexical_cast<std::size_t>(
                    sec->get_entry("local_cache_size",
                        HPX_INITIAL_AGAS_LOCAL_CACHE_SIZE));
            }
        }
        return HPX_INITIAL_AGAS_LOCAL_CACHE_SIZE;
    }

    bool runtime_configuration::get_agas_caching_mode() const
    {
        if (has_section("hpx.agas")) {
            util::section const* sec = get_section("hpx.agas");
            if (NULL != sec) {
                return boost::lexical_cast<int>(
                    sec->get_entry("use_caching", "1")) ? true : false;
            }
        }
        return false;
    }

    bool runtime_configuration::get_agas_range_caching_mode() const
    {
        if (has_section("hpx.agas")) {
            util::section const* sec = get_section("hpx.agas");
            if (NULL != sec) {
                return boost::lexical_cast<int>(
                    sec->get_entry("use_range_caching", "1")) ? true : false;
            }
        }
        return false;
    }

    std::size_t runtime_configuration::get_agas_max_resolve_requests() const
    {
        if (has_section("hpx.agas")) {
            util::section const* sec = get_section("hpx.agas");
            if (NULL != sec) {
                return boost::lexical_cast<std::size_t>(
                    sec->get_entry("max_resolve_requests",
                        HPX_INITIAL_AGAS_MAX_RESOLVE_REQUESTS));
            }
        }
        return HPX_INITIAL_AGAS_MAX_RESOLVE_REQUESTS;
    }

    std::size_t
    runtime_configuration::get_agas_max_pending_refcnt_requests() const
    {
        if (has_section("hpx.agas")) {
            util::section const* sec = get_section("hpx.agas");
            if (NULL != sec) {
                return boost::lexical_cast<std::size_t>(
                    sec->get_entry("max_pending_refcnt_requests",
                        HPX_INITIAL_AGAS_MAX_PENDING_REFCNT_REQUESTS));
            }
        }
        return HPX_INITIAL_AGAS_MAX_PENDING_REFCNT_REQUESTS;
    }

    // Get whether the AGAS server is running as a dedicated runtime.
    // This decides whether the AGAS actions are executed with normal
    // priority (if dedicated) or with high priority (non-dedicated)
    bool runtime_configuration::get_agas_dedicated_server() const
    {
        if (has_section("hpx.agas")) {
            util::section const* sec = get_section("hpx.agas");
            if (NULL != sec) {
                return boost::lexical_cast<int>(
                    sec->get_entry("dedicated_server", 0)) ? true : false;
            }
        }
        return false;
    }

    bool runtime_configuration::get_agas_caching_mode() const
    {
        if (has_section("hpx.agas")) {
            util::section const* sec = get_section("hpx.agas");
            if (NULL != sec) {
                return boost::lexical_cast<int>(
                    sec->get_entry("use_caching", "1")) ? true : false;
            }
        }
        return false;
    }

    bool runtime_configuration::get_agas_range_caching_mode() const
    {
        if (has_section("hpx.agas")) {
            util::section const* sec = get_section("hpx.agas");
            if (NULL != sec) {
                return boost::lexical_cast<int>(
                    sec->get_entry("use_range_caching", "1")) ? true : false;
            }
        }
        return false;
    }

    bool runtime_configuration::get_itt_notify_mode() const
    {
#if HPX_USE_ITT == 1
        if (has_section("hpx")) {
            util::section const* sec = get_section("hpx");
            if (NULL != sec) {
                return boost::lexical_cast<int>(
                    sec->get_entry("use_itt_notify", "0")) ? true : false;
            }
        }
#endif
        return false;
    }

    std::size_t runtime_configuration::get_os_thread_count() const
    {
        if (has_section("hpx")) {
            util::section const* sec = get_section("hpx");
            if (NULL != sec) {
                return boost::lexical_cast<std::size_t>(
                    sec->get_entry("os_threads", 1));
            }
        }
        return 1;
    }

    std::string runtime_configuration::get_cmd_line() const
    {
        if (has_section("hpx")) {
            util::section const* sec = get_section("hpx");
            if (NULL != sec) {
                return sec->get_entry("cmd_line", "");
            }
        }
        return "";
    }

    // Will return the stack size to use for all HPX-threads.
    std::size_t runtime_configuration::get_default_stack_size() const
    {
        if (has_section("hpx")) {
            util::section const* sec = get_section("hpx");
            if (NULL != sec) {
                std::string entry = sec->get_entry("default_stack_size",
                    BOOST_PP_STRINGIZE(HPX_DEFAULT_STACK_SIZE));
                std::size_t val = HPX_DEFAULT_STACK_SIZE;

                namespace qi = boost::spirit::qi;
                qi::parse(entry.begin(), entry.end(),
                    "0x" >> qi::hex | "0" >> qi::oct | qi::int_, val);
                return val;
            }
        }
        return 1;
    }

    ///////////////////////////////////////////////////////////////////////////
    bool runtime_configuration::load_application_configuration(
        char const* filename, error_code& ec)
    {
        try {
            section appcfg(filename);
            section applroot;
            applroot.add_section("application", appcfg);
            this->section::merge(applroot);
        }
        catch (hpx::exception const& e) {
            // file doesn't exist or is ill-formed
            if (&ec == &throws)
                throw;
            ec = make_error_code(e.get_error(), e.what(), hpx::rethrow);
            return false;
        }
        return true;
    }
}}
<|MERGE_RESOLUTION|>--- conflicted
+++ resolved
@@ -103,14 +103,9 @@
                 BOOST_PP_STRINGIZE(HPX_INITIAL_AGAS_MAX_PENDING_REFCNT_REQUESTS)
                 "}",
             "service_mode = hosted",
-<<<<<<< HEAD
-            "gva_cache_size = ${HPX_AGAS_GVA_CACHE_SIZE:"
-                BOOST_PP_STRINGIZE(HPX_INITIAL_AGAS_GVA_CACHE_SIZE) "}",
-=======
             "dedicated_server = 0",
             "local_cache_size = ${HPX_AGAS_LOCAL_CACHE_SIZE:"
                 BOOST_PP_STRINGIZE(HPX_INITIAL_AGAS_LOCAL_CACHE_SIZE) "}",
->>>>>>> 3ef933a3
             "use_range_caching = ${HPX_AGAS_USE_RANGE_CACHING:1}",
             "use_caching = ${HPX_AGAS_USE_CACHING:1}",
 
@@ -445,30 +440,6 @@
         return false;
     }
 
-    bool runtime_configuration::get_agas_caching_mode() const
-    {
-        if (has_section("hpx.agas")) {
-            util::section const* sec = get_section("hpx.agas");
-            if (NULL != sec) {
-                return boost::lexical_cast<int>(
-                    sec->get_entry("use_caching", "1")) ? true : false;
-            }
-        }
-        return false;
-    }
-
-    bool runtime_configuration::get_agas_range_caching_mode() const
-    {
-        if (has_section("hpx.agas")) {
-            util::section const* sec = get_section("hpx.agas");
-            if (NULL != sec) {
-                return boost::lexical_cast<int>(
-                    sec->get_entry("use_range_caching", "1")) ? true : false;
-            }
-        }
-        return false;
-    }
-
     bool runtime_configuration::get_itt_notify_mode() const
     {
 #if HPX_USE_ITT == 1
